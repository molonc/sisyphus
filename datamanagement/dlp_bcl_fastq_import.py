--- conflicted
+++ resolved
@@ -13,12 +13,7 @@
 import time
 import subprocess
 import pandas as pd
-<<<<<<< HEAD
-
-from dbclients.colossus import get_colossus_sublibraries_from_library_id,COLOSSUS_API_URL
-=======
 from dbclients.colossus import get_colossus_sublibraries_from_library_id, COLOSSUS_API_URL
->>>>>>> 7da652e9
 from dbclients.tantalus import TantalusApi
 import workflows.utils.colossus_utils as colossus_utils 
 
@@ -206,35 +201,20 @@
 
     samplesheet_filename = os.path.join(output_dir, "SampleSheet.csv")
 
-<<<<<<< HEAD
-    colossus_utils.get_samplesheet(destination, '', flowcell_id)
-=======
     get_samplesheet(samplesheet_filename, flowcell_id)
->>>>>>> 7da652e9
 
     cmd = [
         'bcl2fastq',
         '--runfolder-dir', bcl_dir,
-<<<<<<< HEAD
-        '--sample-sheet', destination,
-        '--output-dir', output_dir]
-
-    print("running: {};".format(cmd))
-=======
         '--sample-sheet', samplesheet_filename,
         '--output-dir', output_dir]
 
->>>>>>> 7da652e9
     subprocess.check_call(cmd)
 
 
 if __name__ == "__main__":
     # Parse the incoming arguments
     args = parse_runtime_args()
-
-    logdir = '/ssd/nvme0/oleg/prg/log'
-    log_utils.setup_sentinel(False, logdir)
-    log_utils.init_log_files(logdir) # Connect to the Tantalus API (this requires appropriate environment
 
     # variables defined)
     tantalus_api = TantalusApi()
@@ -247,22 +227,10 @@
     except KeyError:
         tag_name = None
 
-<<<<<<< HEAD
-    if "bcl_dir" in args:
-        bcl_dir = args["bcl_dir"]
-    else:
-        bcl_dir = args["storage_dir"]
-
-    # Run bcl to fastq
-    run_bcl2fastq(
-        args["flowcell_id"],
-        bcl_dir,
-=======
     # Run bcl to fastq
     run_bcl2fastq(
         args["flowcell_id"],
         args["bcl_dir"],
->>>>>>> 7da652e9
         args["temp_dir"]
     )
 
@@ -274,8 +242,4 @@
         storage["storage_directory"],
         tantalus_api,
         tag_name=tag_name
-<<<<<<< HEAD
     )
-=======
-    )
->>>>>>> 7da652e9
