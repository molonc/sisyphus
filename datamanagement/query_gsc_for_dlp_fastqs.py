#!/usr/bin/env python
from __future__ import absolute_import
from __future__ import division
from __future__ import print_function
import logging
import os
import string
import sys
import time
import collections
import click
import pandas as pd
import datetime
from collections import defaultdict
from datamanagement.utils.constants import LOGGING_FORMAT
<<<<<<< HEAD
from datamanagement.utils.dlp import create_sequence_dataset_models, fastq_paired_end_check, fastq_dlp_index_check
=======
from datamanagement.utils.dlp import create_sequence_dataset_models, fastq_paired_end_check
from datamanagement.utils.comment_jira import comment_jira
>>>>>>> 21605ced
import datamanagement.templates as templates
from utils.filecopy import rsync_file, try_gzip
from utils.gsc import get_sequencing_instrument, GSCAPI
from utils.runtime_args import parse_runtime_args
from dbclients.colossus import ColossusApi
from dbclients.tantalus import TantalusApi

solexa_run_type_map = {"Paired": "P"}

def reverse_complement(sequence):
    return str(sequence[::-1]).translate(string.maketrans("ACTGactg", "TGACtgac"))

def decode_raw_index_sequence(raw_index_sequence, instrument, rev_comp_override):
    i7 = raw_index_sequence.split("-")[0]
    i5 = raw_index_sequence.split("-")[1]

    if rev_comp_override is not None:
        if rev_comp_override == "i7,i5":
            pass
        elif rev_comp_override == "i7,rev(i5)":
            i5 = reverse_complement(i5)
        elif rev_comp_override == "rev(i7),i5":
            i7 = reverse_complement(i7)
        elif rev_comp_override == "rev(i7),rev(i5)":
            i7 = reverse_complement(i7)
            i5 = reverse_complement(i5)
        else:
            raise Exception("unknown override {}".format(rev_comp_override))

        return i7 + "-" + i5

    if instrument == "HiSeqX":
        i7 = reverse_complement(i7)
        i5 = reverse_complement(i5)
    elif instrument == "HiSeq2500":
        i7 = reverse_complement(i7)
    elif instrument == "NextSeq550":
        i7 = reverse_complement(i7)
        i5 = reverse_complement(i5)
    else:
        raise Exception("unsupported sequencing instrument {}".format(instrument))

    return i7 + "-" + i5


def query_colossus_dlp_cell_info(colossus_api, library_id):

    sublibraries = colossus_api.get_colossus_sublibraries_from_library_id(library_id)

    cell_samples = {}
    for sublib in sublibraries:
        index_sequence = sublib["primer_i7"] + "-" + sublib["primer_i5"]
        cell_samples[index_sequence] = sublib["sample_id"]["sample_id"]

    return cell_samples


def query_colossus_dlp_rev_comp_override(colossus_api, library_id):
    library_info = colossus_api.query_libraries_by_library_id(library_id)

    rev_comp_override = {}
    for sequencing in library_info["dlpsequencing_set"]:
        for lane in sequencing["dlplane_set"]:
            rev_comp_override[lane["flow_cell_id"]] = sequencing["rev_comp_override"]

    return rev_comp_override


# Mapping from filename pattern to read end, pass/fail
filename_pattern_map = {
    "_1.fastq.gz": (1, True),
    "_1_*.concat_chastity_passed.fastq.gz": (1, True),
    "_1_chastity_passed.fastq.gz": (1, True),
    "_1_chastity_failed.fastq.gz": (1, False),
    "_1_*bp.concat.fastq.gz": (1, True),
    "_2.fastq.gz": (2, True),
    "_2_*.concat_chastity_passed.fastq.gz": (2, True),
    "_2_chastity_passed.fastq.gz": (2, True),
    "_2_chastity_failed.fastq.gz": (2, False),
    "_2_*bp.concat.fastq.gz": (2, True),
}


def get_existing_fastq_data(tantalus_api, dlp_library_id):
    ''' Get the current set of fastq data in tantalus.

    Args:
        dlp_library_id: library id for the dlp run

    Returns:
        existing_data: set of tuples of the form (flowcell_id, lane_number, index_sequence, read_end)
    '''

    existing_flowcell_ids = []

    lanes = tantalus_api.list('sequencing_lane', dna_library__library_id=dlp_library_id)

    for lane in lanes:
        existing_flowcell_ids.append((lane['flowcell_id'], lane['lane_number']))

    return set(existing_flowcell_ids)


def import_gsc_dlp_paired_fastqs(colossus_api, tantalus_api, dlp_library_id, storage, tag_name=None, update=False, check_library=False, dry_run=False):
    ''' Import dlp fastq data from the GSC.
    
    Args:
        colossus_api: Basic client for colossus
        tantalus_api: Basic client for tantalus
        dlp_library_id: library id for the dlp run
        storage: to storage details for transfer

    Kwargs:
        tag_name: a tag to add to imported data
        update: update an existing dataset
        check_library: only check the library, dont load
        dry_run: check for new lanes, dont import

    '''

    # Get Jira ticket and GSC sequencing id associated with the library in order to comment about import status
    library_info = colossus_api.get("library", pool_id=dlp_library_id)
    jira_ticket = library_info["jira_ticket"]
    sequencing_colossus_path = ""

    for sequencing in library_info['dlpsequencing_set']:
        if sequencing["sequencing_center"] == "BCCAGSC":
            sequencing_colossus_path = "http://colossus.bcgsc.ca/dlp/sequencing/{}".format(sequencing['id'])

    # Existing fastqs in tantalus as a set of tuples of
    # the form (flowcell_id, lane_number, index_sequence, read_end)
    # skip if we are checking an existing library
    if not check_library:
        existing_data = get_existing_fastq_data(tantalus_api, dlp_library_id)

    else:
        existing_data = []

    primary_sample_id = colossus_api.query_libraries_by_library_id(dlp_library_id)['sample']['sample_id']
    cell_samples = query_colossus_dlp_cell_info(colossus_api, dlp_library_id)
    rev_comp_overrides = query_colossus_dlp_rev_comp_override(
        colossus_api, dlp_library_id
    )

    external_identifier = "{}_{}".format(primary_sample_id, dlp_library_id)

    gsc_api = GSCAPI()

    library_infos = gsc_api.query(
        "library?external_identifier={}".format(external_identifier)
    )

    if len(library_infos) == 0:
        logging.error('no libraries with external_identifier {} in gsc api'.format(external_identifier))
        return None
    elif len(library_infos) > 1:
        raise Exception(
            "multiple libraries with external_identifier {} in gsc api".format(
                external_identifier
            )
        )

    library_info = library_infos[0]

    gsc_library_id = library_info["name"]

    gsc_fastq_infos = gsc_api.query("fastq?parent_library={}".format(gsc_library_id))

    if check_library:
        logging.info('Checking data for {}, {}'.format(dlp_library_id, gsc_library_id))

    else:
        logging.info('Importing data for {}, {}'.format(dlp_library_id, gsc_library_id))

    fastq_file_info = []

    lanes = []

    gsc_lane_fastq_file_infos = defaultdict(list)

    for fastq_info in gsc_fastq_infos:
        flowcell_id = str(fastq_info['libcore']['run']['flowcell']['lims_flowcell_code'])
        lane_number = str(fastq_info['libcore']['run']['lane_number'])
        sequencing_date = str(fastq_info["libcore"]["run"]["run_datetime"])
        gsc_lane_fastq_file_infos[(flowcell_id, lane_number, sequencing_date)].append(fastq_info)

    for (flowcell_id, lane_number, sequencing_date) in gsc_lane_fastq_file_infos.keys():
        lanes.append(
            {
                "flowcell_id" :     flowcell_id,
                "lane_number" :     lane_number,
                "sequencing_date" : sequencing_date,
                'new':              True,
            }
        )
        # Check if lanes are in Tantalus
        if (flowcell_id, lane_number) in existing_data:
            logging.info('Skipping fastqs with flowcell id {}, lane number {}'.format(
                flowcell_id, lane_number))
            # Update status of last added flowcell if flowcell already imported
            lanes[-1]['new'] = False

            continue

        else:
            logging.info("Importing lane {}_{}.".format(flowcell_id, lane_number))

        if dry_run:
            continue

        for fastq_info in gsc_lane_fastq_file_infos[(flowcell_id, lane_number, sequencing_date)]:
            fastq_path = fastq_info["data_path"]

            if fastq_info["status"] != "production":
                logging.info(
                    "skipping file {} marked as {}".format(
                        fastq_info["data_path"], fastq_info["status"]
                    )
                )
                continue

            if fastq_info['removed_datetime'] is not None:
                logging.info('skipping file {} marked as removed {}'.format(
                    fastq_info['data_path'], fastq_info['removed_datetime']))
                continue

            try:
                try_gzip(fastq_path)
            except Exception as e:
                if check_library:
                    logging.warning('failed to gunzip')
                    continue
                else:
                    comment = """Failed to import: \n
                        Lane: {}_{}
                        Sequencing Date: {}
                        GSC library ID: {}
                        Link to sequencing: {}
                        Reasoning: Failed to gunzip {}""".format(
                        flowcell_id, 
                        lane_number, 
                        sequencing_date, 
                        gsc_library_id, 
                        sequencing_colossus_path, 
                        fastq_path
                    )

                    comment_jira(jira_ticket, comment)
                    raise

            sequencing_instrument = get_sequencing_instrument(
                fastq_info["libcore"]["run"]["machine"]
            )
            solexa_run_type = fastq_info["libcore"]["run"]["solexarun_type"]
            read_type = solexa_run_type_map[solexa_run_type]

            primer_id = fastq_info["libcore"]["primer_id"]
            primer_info = gsc_api.query("primer/{}".format(primer_id))
            raw_index_sequence = primer_info["adapter_index_sequence"]

            flowcell_lane = flowcell_id
            if lane_number is not None:
                flowcell_lane = flowcell_lane + "_" + str(lane_number)

            rev_comp_override = rev_comp_overrides.get(flowcell_lane)

            index_sequence = decode_raw_index_sequence(
                raw_index_sequence, sequencing_instrument, rev_comp_override
            )

            filename_pattern = fastq_info["file_type"]["filename_pattern"]
            read_end, passed = filename_pattern_map.get(filename_pattern, (None, None))

            logging.info(
                "loading fastq %s, raw index %s, index %s, %s",
                fastq_info["id"],
                raw_index_sequence,
                index_sequence,
                fastq_path,
            )

            if read_end is None:
                comment = """Failed to import: \n
                    Lane: {}_{}
                    Sequencing Date: {}
                    GSC library ID: {}
                    Link to sequencing: {}
                    Reason: Unrecognized file type: {}""".format(
                    flowcell_id, 
                    lane_number,
                    sequencing_date,
                    gsc_library_id,
                    sequencing_colossus_path,
                    filename_pattern
                )

                comment_jira(jira_ticket, comment)
                raise Exception("Unrecognized file type: {}".format(filename_pattern))

            if not passed:
                continue

            try:
                cell_sample_id = cell_samples[index_sequence]
            except KeyError:
                comment = """Failed to import: \n 
                    Lane: {}_{}
                    Sequencing Date: {}
                    GSC library ID: {}
                    Link to sequencing: {}
                    Reason: Unable to find index {} for flowcell lane {}""".format(
                    flowcell_id, 
                    lane_number,
                    gsc_library_id, 
                    sequencing_colossus_path,
                    index_sequence, 
                    flowcell_lane,
                )

                comment_jira(jira_ticket, comment)
                raise Exception('unable to find index {} for flowcell lane {} for library {}'.format(
                    index_sequence, flowcell_lane, dlp_library_id))

            extension = ''
            if fastq_path.endswith('.gz'):
                extension = '.gz'
            elif not fastq_path.endswith('.fastq'):
                raise ValueError('unknown extension for filename {}'.format(fastq_path))

            tantalus_filename = templates.SC_WGS_FQ_TEMPLATE.format(
                primary_sample_id=primary_sample_id,
                dlp_library_id=dlp_library_id,
                flowcell_id=flowcell_id,
                lane_number=lane_number,
                cell_sample_id=cell_sample_id,
                index_sequence=index_sequence,
                read_end=read_end,
                extension=extension,
            )

            tantalus_path = os.path.join(storage["prefix"], tantalus_filename)

            fastq_file_info.append(
                dict(
                    dataset_type="FQ",
                    sample_id=cell_sample_id,
                    library_id=dlp_library_id,
                    library_type="SC_WGS",
                    index_format="D",
                    sequence_lanes=[
                        dict(
                            flowcell_id=flowcell_id,
                            lane_number=lane_number,
                            sequencing_centre="GSC",
                            sequencing_instrument=sequencing_instrument,
                            sequencing_library_id=gsc_library_id,
                            read_type=read_type,
                        )
                    ],
                    read_end=read_end,
                    index_sequence=index_sequence,
                    filepath=tantalus_path,
                )
            )

            if not check_library:
                if storage['storage_type'] == 'server': 
                    rsync_file(fastq_path, tantalus_path)

                elif storage['storage_type'] == 'blob':
                    storage_client = tantalus_api.get_storage_client(storage['name'])
                    storage_client.create(tantalus_filename, fastq_path)

    import_info = dict(
        dlp_library_id=dlp_library_id,
        gsc_library_id=gsc_library_id,
        lanes=lanes,
    )
    if len(fastq_file_info) == 0:
        logging.info("Library {} already imported".format(dlp_library_id))
        return import_info

    fastq_paired_end_check(fastq_file_info)

<<<<<<< HEAD
    fastq_dlp_index_check(fastq_file_info)
=======
    cell_index_sequences = set(cell_samples.keys())

    fastq_lane_index_sequences = collections.defaultdict(set)

    # Check that all fastq files refer to indices known in colossus
    for info in fastq_file_info:
        if info['index_sequence'] not in cell_index_sequences:
            comment = """Failed to import: \n 
                GSC library ID: {}
                Link to sequencing: {}
                Reason: Fastq {} with index {}, flowcell {}, lane {} with index not in colossus""".format(
                gsc_library_id,
                sequencing_colossus_path,
                info['filepath'], 
                info['index_sequence'], 
                info['sequence_lanes'][0]['flowcell_id'],
                info['sequence_lanes'][0]['lane_number']
            )

            comment_jira(jira_ticket, comment)
            raise Exception('fastq {} with index {}, flowcell {}, lane {} with index not in colossus'.format(
                info['filepath'], info['index_sequence'], info['sequence_lanes'][0]['flowcell_id'],
                info['sequence_lanes'][0]['lane_number']))

        flowcell_lane = (
            info['sequence_lanes'][0]['flowcell_id'],
            info['sequence_lanes'][0]['lane_number'])
        fastq_lane_index_sequences[flowcell_lane].add(info['index_sequence'])
    logging.info('all fastq files refer to indices known in colossus')

    # Check that all index sequences in colossus have fastq files
    for flowcell_lane in fastq_lane_index_sequences:
        for index_sequence in cell_index_sequences:
            if index_sequence not in fastq_lane_index_sequences[flowcell_lane]:
                comment = """ Failed to import: \n
                    GSC library ID: {}
                    Link to sequencing: {}
                    Reason: No fastq found for index sequence {}, flowcell {}, lane {}""".format(
                    gsc_library_id,
                    sequencing_colossus_path,
                    index_sequence, 
                    flowcell_lane[0], 
                    flowcell_lane[1],
                )

                comment_jira(jira_ticket, comment)
                raise Exception('no fastq found for index sequence {}, flowcell {}, lane {}'.format(
                    index_sequence, flowcell_lane[0], flowcell_lane[1]))
    logging.info('all indices in colossus have fastq files')
>>>>>>> 21605ced

    if not check_library:
        create_sequence_dataset_models(
            fastq_file_info, storage["name"], tag_name, tantalus_api, update=update
        )

    comment = "Import successful: \n"
    for lane in lanes:
        if lane['new'] == True:
            comment += """\nLane: {}_{}
                Sequencing Date: {}""".format(
                lane["flowcell_id"], 
                lane["lane_number"],
                sequencing_date,
            )

    comment += """GSC library ID: {}
        Link to sequencing: {}""".format(
        gsc_library_id,
        sequencing_colossus_path
    )
    comment_jira(jira_ticket, comment)

    logging.info("Library {} imported successfully".format(dlp_library_id))

    return import_info

def check_library_id_and_add_lanes(colossus_api, sequencing, import_info):
    if sequencing['gsc_library_id'] is not None:
        if sequencing['gsc_library_id'] != import_info['gsc_library_id']:
            raise Exception('gsc library id mismatch in sequencing {} '.format(sequencing_info['id']))

    else:
        colossus_api.update(
            'sequencing',
            sequencing['id'],
            gsc_library_id=import_info['gsc_library_id'])

    lanes_to_be_created = import_info['lanes']
    for lane_to_create in lanes_to_be_created:
        flowcell_id = "{}_{}".format(lane_to_create['flowcell_id'], lane_to_create['lane_number'])
        logging.info("Adding/Updating lane {} to Colossus.".format(flowcell_id))
        lane = colossus_api.get_or_create(
            "lane", sequencing=sequencing['id'], 
            flow_cell_id=flowcell_id,
        )
        if lane['sequencing_date'] != lane_to_create['sequencing_date']:
            colossus_api.update(
                'lane',
                lane['id'],
                sequencing_date=lane_to_create['sequencing_date']
            )

    # Check if number_of_lanes_requested is equal to number of lanes
    # Update number_of_lanes_requested if necessary
    if sequencing['number_of_lanes_requested'] < len(lanes_to_be_created):
        logging.info('Sequencing goal is less than total number of lanes. Updating.')
        colossus_api.update(
            'sequencing',
            sequencing['id'],
            number_of_lanes_requested=len(lanes_to_be_created)
        )

    elif sequencing['number_of_lanes_requested'] > len(lanes_to_be_created):
        raise Exception("Expected number of lanes is {} but total lanes imported is {}".format(
            sequencing['number_of_lanes_requested'], len(lanes_to_be_created)))

def write_import_statuses(successful_libs, failed_libs):
    import_status_path = os.path.join(os.environ['DATAMANAGEMENT_DIR'], 'import_statuses.txt')
    
    if os.path.exists(import_status_path):
        os.remove(import_status_path)

    file = open(import_status_path, 'a+')

    file.write("Successful imports: \n")

    for successful_lib in successful_libs:
        file.write('\n{}, {} \n'.format(successful_lib['dlp_library_id'], successful_lib['gsc_library_id']))
        for lane in successful_lib['lanes']:
            flowcell = "{}_{}".format(lane['flowcell_id'], lane['lane_number'])  
            lane_message = "Flowcell: {}, Sequencing Date: {} \n".format(flowcell, lane['sequencing_date'])    
            file.write(lane_message)   
        file.write('Sequencing submitted on {}'.format(successful_lib['submission_date']))   

    file.write("\nFailed imports: \n")
    for failed_lib in failed_libs:
        file.write("{}: {}; sequencing submitted on {}\n".format(failed_lib['dlp_library_id'], failed_lib['error'], failed_lib['submission_date']))
    file.close()

@click.command()
@click.argument('storage_name', nargs=1)
@click.option('--dlp_library_id', nargs=1)
@click.option('--tag_name')
@click.option('--all', is_flag=True)
@click.option('--update', is_flag=True)
@click.option('--check_library', is_flag=True)
@click.option('--dry_run', is_flag=True)
def main(storage_name, dlp_library_id=None, tag_name=None, all=False, update=False, check_library=False, dry_run=False):

    # Set up the root logger
    logging.basicConfig(format=LOGGING_FORMAT, stream=sys.stderr, level=logging.INFO)

    # Connect to the Tantalus API (this requires appropriate environment
    colossus_api = ColossusApi()
    tantalus_api = TantalusApi()

    successful_libs = []
    failed_libs = []

    storage = tantalus_api.get("storage", name=storage_name)
    sequencing_list = list()

    if dry_run:
        logging.info("This is a dry run. No lanes will be imported.")

    # Importing a single library
    if dlp_library_id is not None:
        # Query GSC for FastQs for given library
        import_info = import_gsc_dlp_paired_fastqs(
            colossus_api,
            tantalus_api,
            dlp_library_id,
            storage,
            tag_name,
            update=update,
            check_library=check_library,
            dry_run=dry_run,
        )

        sequencing_list = list(colossus_api.list('sequencing',  sequencing_center='BCCAGSC', library__pool_id=dlp_library_id))

        if len(sequencing_list) == 0:
            raise Exception("No sequencing found for {}". format(dlp_library_id))

        for sequencing in sequencing_list:
            check_library_id_and_add_lanes(colossus_api, sequencing, import_info)
        
        return            

    elif all:
        sequencing_list = list(colossus_api.list('sequencing', sequencing_center='BCCAGSC',))

    else:
        sequencing_list_all = list(colossus_api.list('sequencing', sequencing_center='BCCAGSC',))
        for sequencing in sequencing_list_all:
            if sequencing['number_of_lanes_requested'] != len(sequencing['dlplane_set']):
                sequencing_list.append(sequencing)

    for sequencing in sequencing_list:
        submission_date = sequencing['submission_date']
        try:
            import_info = import_gsc_dlp_paired_fastqs(
                colossus_api,
                tantalus_api,
                sequencing["library"],
                storage,
                tag_name,
                update=update,
                check_library=check_library,
                dry_run=dry_run)
        except Exception as e:
            failed_libs.append(dict(
                dlp_library_id=sequencing["library"],
                submission_date=submission_date,
                error=str(e),
                )
            )
            logging.warning(("Library {} failed to import: {}".format(sequencing["library"], e)))
            continue

        if import_info is not None:
            try:
                check_library_id_and_add_lanes(colossus_api, sequencing, import_info)
                import_info['submission_date'] = submission_date
                successful_libs.append(import_info)
            except Exception as e:
                failed_libs.append(dict(
                    dlp_library_id=sequencing["library"],
                    submission_date=submission_date,
                    error=str(e),
                    )
                )
                continue

        else:
            failed_libs.append(dict(
                dlp_library_id=sequencing["library"],
                submission_date=submission_date,
                error="Doesn't exist on GSC",
                )
            )

    # Sort lists by date in descending order
    successful_libs.sort(key=lambda x: datetime.datetime.strptime(x['submission_date'], '%Y-%m-%d'), reverse=True)
    failed_libs.sort(key=lambda x: datetime.datetime.strptime(x['submission_date'], '%Y-%m-%d'), reverse=True)
    write_import_statuses(successful_libs, failed_libs)

if __name__ == "__main__":
    main()<|MERGE_RESOLUTION|>--- conflicted
+++ resolved
@@ -13,12 +13,8 @@
 import datetime
 from collections import defaultdict
 from datamanagement.utils.constants import LOGGING_FORMAT
-<<<<<<< HEAD
-from datamanagement.utils.dlp import create_sequence_dataset_models, fastq_paired_end_check, fastq_dlp_index_check
-=======
 from datamanagement.utils.dlp import create_sequence_dataset_models, fastq_paired_end_check
 from datamanagement.utils.comment_jira import comment_jira
->>>>>>> 21605ced
 import datamanagement.templates as templates
 from utils.filecopy import rsync_file, try_gzip
 from utils.gsc import get_sequencing_instrument, GSCAPI
@@ -402,10 +398,7 @@
         return import_info
 
     fastq_paired_end_check(fastq_file_info)
-
-<<<<<<< HEAD
-    fastq_dlp_index_check(fastq_file_info)
-=======
+    
     cell_index_sequences = set(cell_samples.keys())
 
     fastq_lane_index_sequences = collections.defaultdict(set)
@@ -455,7 +448,6 @@
                 raise Exception('no fastq found for index sequence {}, flowcell {}, lane {}'.format(
                     index_sequence, flowcell_lane[0], flowcell_lane[1]))
     logging.info('all indices in colossus have fastq files')
->>>>>>> 21605ced
 
     if not check_library:
         create_sequence_dataset_models(
