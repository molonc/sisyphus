--- conflicted
+++ resolved
@@ -165,11 +165,8 @@
         gsc_lane_fastq_file_infos (dict): dictionary with flowcell information as key and fastq info as value
         primer_libcore (dict): dictionary with primer ID as key and libcore ID as value.
     """
-<<<<<<< HEAD
-    sequencing_instrument_map = {'HiSeqX': 'HX', 'HiSeq2500': 'H2500', 'NovaSeq':'NovaSeq', 'NovaXPlus':'NovaXPlus','NovaSeq6000':'NovaSeq6000'}
-=======
+
     sequencing_instrument_map = {'HiSeqX': 'HX', 'HiSeq2500': 'H2500', 'NovaSeq':'NovaSeq', 'NovaXPlus':'NovaXPlus'}
->>>>>>> 30200013
     
     flowcell_id_mapping = {}
     gsc_lane_fastq_file_infos = defaultdict(list)
