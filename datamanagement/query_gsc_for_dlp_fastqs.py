#!/usr/bin/env python
from __future__ import absolute_import
from __future__ import division
from __future__ import print_function
import logging
import os
import string
import sys
import time
import collections
import click
import pandas as pd
import datetime
from collections import defaultdict


# for async blob upload
import asyncio

import settings

from datamanagement.utils.constants import LOGGING_FORMAT
from datamanagement.utils.dlp import create_sequence_dataset_models, fastq_paired_end_check
from datamanagement.utils.comment_jira import comment_jira
import datamanagement.templates as templates
from datamanagement.utils.filecopy import rsync_file, try_gzip
from datamanagement.utils.gsc import get_sequencing_instrument, GSCAPI
from datamanagement.utils.runtime_args import parse_runtime_args
from datamanagement.fixups.add_fastq_metadata import add_fastq_metadata_yaml

from dbclients.colossus import ColossusApi
from dbclients.tantalus import TantalusApi

from workflows.utils.jira_utils import create_jira_ticket_from_library
from workflows.utils.colossus_utils import create_colossus_analysis
from workflows.utils.file_utils import load_json
from workflows.utils.tantalus_utils import create_qc_analyses_from_library

from dbclients.utils.dbclients_utils import (
    get_colossus_base_url,
)

from common_utils.utils import (
    get_today,
    validate_mode,
)

from datamanagement.utils.import_utils import (
    reverse_complement,
    decode_raw_index_sequence,
    map_index_sequence_to_cell_id,
    summarize_index_errors,
    raise_index_error,
    filter_failed_libs_by_date,
)

import requests
import json
url = "https://monitors.molonc.ca/api/1/flags/"


COLOSSUS_BASE_URL = get_colossus_base_url()

SOLEXA_RUN_TYPE_MAP = {"Paired": "P"}

# Mapping from filename pattern to read end, pass/fail
FILENAME_PATTERN_MAP = {
    "_1.fastq.gz": (1, True),
    "_1_*.concat_chastity_passed.fastq.gz": (1, True),
    "_1_chastity_passed.fastq.gz": (1, True),
    "_1_chastity_failed.fastq.gz": (1, False),
    "_1_*bp.concat.fastq.gz": (1, True),
    "_1_*bp_*.concat_chastity_passed.fastq.gz": (1, True),
    "_1_*bp.concat_chastity_passed.fastq.gz": (1, True),
    "_2.fastq.gz": (2, True),
    "_2_*.concat_chastity_passed.fastq.gz": (2, True),
    "_2_chastity_passed.fastq.gz": (2, True),
    "_2_chastity_failed.fastq.gz": (2, False),
    "_2_*bp.concat.fastq.gz": (2, True),
    "_2_*bp_*.concat_chastity_passed.fastq.gz": (2, True),
    "_2_*bp.concat_chastity_passed.fastq.gz": (2, True),
    "*_1_*_adapter_trimmed_*.fastq.gz": (1, True),
    "*_2_*_adapter_trimmed_*.fastq.gz": (2, True),
}

def rev_comp(seq):
    complement = {'A': 'T', 'C': 'G', 'G': 'C', 'T': 'A'}
    return "".join(complement.get(base, base) for base in reversed(seq))

def check_index(colossus_api, data_path, dlp_library_id):
    indexs={}
    leftover=[]

    def reverse_complement(seq):
        complement = str.maketrans('ATCG', 'TAGC')
        return seq.translate(complement)[::-1]

    obj=colossus_api.get_colossus_sublibraries_from_library_id(dlp_library_id,True)

    for data in obj:
        index = reverse_complement(data['primer_i7']).str[:16]+"-"+reverse_complement(data['primer_i5']).str[:16]
        if index not in indexs:
            indexs[index] = 0

    for index in data_path:
        if index in indexs:
            indexs[index]+=1
        else:
            leftover.append(index)

    missing = []
    for key in indexs.keys():
        if indexs[key] == 0:
            missing.append(key)

    logging.info(f"leftover/total: {len(leftover)/len(data_path)}")
    logging.info(f"missing/total: {len(missing)/len(data_path)}")

    if (len(leftover)/len(data_path)>0.5):
        rev_indexs={}
        rev_leftover=[]
        rev_missing=[]
        for data in obj:
            index = rev_comp(data['primer_i7'])+"-"+rev_comp(data['primer_i5'])
            if index not in rev_indexs:
                rev_indexs[index] = 0

        for index in data_path:
            if index in rev_indexs:
                rev_indexs[index]+=1
            else:
                rev_leftover.append(index)

        for key in rev_indexs.keys():
            if rev_indexs[key] == 0:
                rev_missing.append(key)

        #if (len(rev_missing) == 0 and len(rev_leftover) == 0):
        if (len(rev_missing) == 0):
            return 0
        else:
            logging.info("index is reverse complmented")
            #logging.info(f"rev Index: {rev_indexs}")
            logging.info(f"missing Index: {len(rev_missing)}")
            logging.info(f"leftover Index: {len(rev_leftover)}")
            return 1

    if (len(missing) ==0):
        return 0
    else: 
        logging.info(f"missing Index:{len(missing)}")
        logging.info(f"leftover Index: {len(leftover)}")
        return 1

def map_flowcell_to_fastq_info(gsc_api, gsc_library_id, gsc_fastq_infos, external_identifier, dlp_library_id):
    """
    Initialize flowcell mapping where key will be  flowcell id and value is flowcell code

    Args:
        gsc_api (obj): GSC API instance
        gsc_library_id (str): GSC internal library ID
        gsc_fastq_infos (list): raw fastq data as returned by GSC API query

    Return:
        gsc_lane_fastq_file_infos (dict): dictionary with flowcell information as key and fastq info as value
        primer_libcore (dict): dictionary with primer ID as key and libcore ID as value.
    """
<<<<<<< HEAD

    sequencing_instrument_map = {'HiSeqX': 'HX', 'HiSeq2500': 'H2500', 'NovaSeq':'NovaSeq', 'NovaXPlus':'NovaXPlus'}
=======
    sequencing_instrument_map = {'HiSeqX': 'HX', 'HiSeq2500': 'H2500', 'NovaSeq':'NovaSeq', 'NovaXPlus':'NovaXPlus','NovaSeq6000':'NovaSeq6000'}
>>>>>>> f510ad64
    
    flowcell_id_mapping = {}
    gsc_lane_fastq_file_infos = defaultdict(list)
    data_path=[]

    # To avoid multiple calls to fetch primer, create dictionary keyed by primer_id
    # with set of libcore ids as expected value. This way we can make a single batch call
    # to fetch primers
    primer_libcore = defaultdict(set)

    #controls = ['SA1015', 'SA039']

    for fastq_info in gsc_fastq_infos:
        # check if cell condition start with GSC as we do not have permission to these
        if gsc_library_id.startswith("IX") and fastq_info["libcore"]["library"]["cell_condition"] != None and  fastq_info["libcore"]["library"]["cell_condition"].startswith("GSC-"):
            continue

        try:
            if ((fastq_info["libcore"]['library']['external_identifier'].split("_")[1] != dlp_library_id)):
                continue
        except Exception as e:
            #if fastq_info["libcore"]['library']['external_identifier'] not in controls:
            continue


        # get flowcell id
        flowcell_id = str(fastq_info['libcore']['run']['flowcell_id'])

        # check if flowcell id hasnt already been added to mapping
        if flowcell_id not in flowcell_id_mapping:
            # query for flowcell info
            flowcell_info = gsc_api.query("flowcell?id={}".format(flowcell_id))
            # get flowcell code name
            flowcell_code = str(flowcell_info[0]['lims_flowcell_code'])
            # add to flowcell id mapping
            flowcell_id_mapping[flowcell_id] = flowcell_code
            # use flowecell code as flowcell id
            flowcell_id = flowcell_code

        else:
            flowcell_id = flowcell_id_mapping[flowcell_id]

        # get flowcell lane number
        lane_number = str(fastq_info['libcore']['run']['lane_number'])

        # get sequencing date
        sequencing_date = str(fastq_info["libcore"]["run"]["run_datetime"])

        # get sequencing instrument
        sequencing_instrument = get_sequencing_instrument(fastq_info["libcore"]["run"]["machine"])
        sequencing_instrument = sequencing_instrument_map[sequencing_instrument]

        # link libcore ids to primer id
        primer_libcore[str(fastq_info['libcore']['primer_id'])].add(fastq_info['libcore']['id'])

        # add fastq information to dictionary keyed by set of sequencing information collected above
        gsc_lane_fastq_file_infos[(flowcell_id, lane_number, sequencing_date, sequencing_instrument)].append(fastq_info)
        data_path.append(fastq_info["data_path"].split("/")[-1].split("_")[3])

    return (gsc_lane_fastq_file_infos, primer_libcore, data_path)

def map_libcore_id_to_primer(primer_infos, primer_libcore):
    """
    Map libcore ID to primer.

    Args:
        primer_infos: primers as returned by GSC API given primer IDs
        primer_libcore: dictionary with primer ID as key and libcore ID as value

    Return:
        libcore_primers (dict): dictionary with libcore ID as key and primer as value 
    """
    # create dictionary keyed by libcore id with primer info as expected value
    libcore_primers = {}
    for primer in primer_infos:
        # fetch libcore id from previously constructed primer libcore mapping
        libcore_ids = primer_libcore[str(primer['id'])]

        for libcore_id in libcore_ids:
            # link primer info to libcore id
            libcore_primers[libcore_id] = primer

    return libcore_primers

def upload_blob_async(blob_infos, storage, tantalus_api):
    """
    Asynchronously upload blob to Azure

    Args:
        storage: (str) to storage details for transfer
        blob_infos (list of tuple): list of tuple (fastq_path, tantalus_filename, tantalus_path)
    """
    concurrency = 3
    async_blob_client = tantalus_api.get_storage_client(storage['name'], is_async=True, concurrency=concurrency)

    async_blob_upload_data = []
    for fastq_path, tantalus_filename, tantalus_path in blob_infos:
        if(storage['storage_type'] == 'server'):
            continue
        elif storage['storage_type'] == 'blob':
            async_blob_upload_data.append((tantalus_filename, fastq_path))
        else:
            raise ValueError("Unexpected storage type. Must be one of 'server' or 'blob'!")

    if(storage['storage_type'] == 'blob'):
        loop = asyncio.get_event_loop()
        loop.run_until_complete(async_blob_client.batch_upload_files(async_blob_upload_data))


def get_data_from_GSC(gsc_library_id, dlp_library_id, external_identifier, colossus_api, sequencing, update):
    """
    Query data from GSC and return it
    """
    mode = settings.mode
    validate_mode(mode)

    if(mode == 'production'):
        gsc_api = GSCAPI()
        gsc_fastq_infos = gsc_api.query(f"concat_fastq?parent_library={gsc_library_id}")
        gsc_library_infos = gsc_api.query(f"library?external_identifier={external_identifier}")
        if not gsc_library_infos:
            logging.info("searching by library id")
            gsc_library_infos = gsc_api.query(f"library?external_identifier={dlp_library_id}")

        gsc_library_info = get_gsc_library_info(gsc_library_infos, external_identifier)

        if len(gsc_fastq_infos) == 0:
            logging.warning(f"no fastqs available in gsc database under parent library {gsc_library_id}")

            if gsc_library_info is None:
                return None

        if gsc_library_info is not None:
            external_identifier = gsc_library_info["external_identifier"]
            gsc_library_id = check_colossus_gsc_library_id(
                colossus_api,
                sequencing,
                gsc_library_id,
                gsc_library_info["name"],
                external_identifier,
                update=update,
            )
            gsc_library_id = gsc_library_info["name"]
            gsc_fastq_infos = gsc_api.query(f"concat_fastq?parent_library={gsc_library_id}")

        return gsc_fastq_infos    
    # for non-production usage, import test data
    else:
        pass


def upload_file(fastq_path, tantalus_filename, tantalus_path, storage, storage_client, update):
    """
    Transfer fastq path to local server or blob storage.

    Args:
        fastq_path (str): path to fastq file
        tantalus_filename: formatted Tantalus compatible filename
        tantalus_path (str): system path to tantalus_filename
        storage: (str) to storage details for transfer
        storage_client (BlobStorageClient): BlobStorageClient object 
        update (bool): update an existing dataset
    """
    # transfer fastq if destination storage is server type
    if storage['storage_type'] == 'server':
        rsync_file(fastq_path, tantalus_path)

    # create blob if destination storage blob type
    elif storage['storage_type'] == 'blob':
        storage_client.create(tantalus_filename, fastq_path, update=update)

def validate_file_extension(fastq_path):
    """
    Validate fastq extension
    """
    extension = ''
    if fastq_path.endswith('.gz'):
        extension = '.gz'
    elif not fastq_path.endswith('.fastq'):
        raise ValueError(f'unknown extension for filename {fastq_path}')

    return extension


def check_gzipped(fastq_path, check_library):
    """
    Check if a file is gzipped.

    Args:
        fastq_path (str): path to fastq file
        check_library (bool): only check the library, dont load

    Return:
        True if file is gzipped False otherwise
    """
    try:
        try_gzip(fastq_path)
    except Exception as e:
        if check_library:
            logging.warning('failed to gunzip: {}'.format(e))
            return False
        # check if gunzip failed due to fastqs being empty, if so import anyways
        elif os.path.getsize(fastq_path) == 0:
            logging.info(f"{fastq_path} is empty; importing anyways")
            return True
        # gunzip failed, raise error
        else:
            raise Exception(e)
    return True

def validate_fastq_from_filename(filename_pattern):
    """
    Check if fastq is valid given its filename pattern

    Args:
        filename_pattern: fastq filename pattern

    Return:
        is_valid: True if valid fastq else False
        debug: True if debugging information needs to be saved else False
    """
    is_valid = True
    debug = False

    read_end, passed = FILENAME_PATTERN_MAP.get(filename_pattern, (None, None))

    if read_end is None:
        is_valid = False
        debug = True

    if not passed:
        is_valid = False

    return (is_valid, debug)

def query_colossus_dlp_cell_info(colossus_api, library_id):

    sublibraries = colossus_api.get_colossus_sublibraries_from_library_id(library_id)

    cell_samples = {}
    for sublib in sublibraries:
        index_sequence = sublib["primer_i7"] + "-" + sublib["primer_i5"]
        cell_samples[index_sequence] = sublib["sample_id"]["sample_id"]

    return cell_samples


def query_colossus_dlp_rev_comp_override(colossus_api, library_id):
    library_info = colossus_api.query_libraries_by_library_id(library_id)

    rev_comp_override = {}
    for sequencing in library_info["dlpsequencing_set"]:
        for lane in sequencing["dlplane_set"]:
            rev_comp_override[lane["flow_cell_id"]] = sequencing["rev_comp_override"]

    return rev_comp_override


def get_existing_fastq_data(tantalus_api, dlp_library_id):
    ''' Get the current set of fastq data in tantalus.

    Args:
        dlp_library_id: library id for the dlp run

    Returns:
        existing_data: set of tuples of the form (flowcell_id, lane_number, index_sequence, read_end)
    '''

    existing_flowcell_ids = []

    lanes = tantalus_api.list('sequencing_lane', dna_library__library_id=dlp_library_id)

    for lane in lanes:
        existing_flowcell_ids.append((lane['flowcell_id'], lane['lane_number']))

    logging.info(f"lanes already on tantalus: {existing_flowcell_ids}")
    return set(existing_flowcell_ids)


def get_gsc_library_info(library_infos, external_identifier):

    if len(library_infos) == 0:
        logging.error(f'no libraries with ID {external_identifier} in gsc api')
        return None
    elif len(library_infos) > 1:
        return library_infos[0]

    # Querying by external_identifier had exactly one result.
    library_info = library_infos[0]

    return library_info


def check_colossus_gsc_library_id(
        colossus_api,
        sequencing,
        colossus_gsc_id,
        gsc_id,
        external_identifier,
        update=False,
):
    """ Update colossus lane and GSC library information.
    """

    if colossus_gsc_id != gsc_id:
        if not update:
            logging.warning(f"""
                GSC library id on Colossus does not match GSC library id at the GSC.\n
                Colossus GSC ID: {colossus_gsc_id}\n
                Actual GSC ID: {gsc_id}\n
                Tip: Run again with --update flag""")
            raise

        logging.info(f"Updating GSC ID on sequencing {sequencing['id']} from {colossus_gsc_id} to {gsc_id}")

        colossus_api.update(
            'sequencing',
            sequencing['id'],
            gsc_library_id=gsc_id,
            external_gsc_id=external_identifier,
        )

        comment = f"Updating GSC ID on Colossus from {colossus_gsc_id} to {gsc_id}"

    return gsc_id


def import_gsc_dlp_paired_fastqs(
        colossus_api,
        tantalus_api,
        sequencing,
        storage,
        internal_id=None,
        tag_name=None,
        update=False,
        check_library=False,
        dry_run=False,
):
    ''' Import dlp fastq data from the GSC.

    Args:
        colossus_api:   (object) Basic client for colossus
        tantalus_api:   (object) Basic client for tantalus
        sequencing:     (dict) sequencing on colossus
        storage:        (str) to storage details for transfer

    Kwargs:
        tag_name: a tag to add to imported data
        update: update an existing dataset
        check_library: only check the library, dont load
        dry_run: check for new lanes, dont import

    '''

    # Get Jira ticket and GSC sequencing id associated with the library in order to comment about import status
    gsc_api = GSCAPI()
    dlp_library_id = sequencing["library"]
    gsc_library_id = sequencing["gsc_library_id"]
    library_info = colossus_api.query_libraries_by_library_id(dlp_library_id)
    jira_ticket = library_info["jira_ticket"]

    sequencing_colossus_path = f"{COLOSSUS_BASE_URL}/dlp/sequencing/{sequencing['id']}"

    if library_info["exclude_from_analysis"]:
        logging.info("{} is excluded from analysis; skipping check for lanes.".format(dlp_library_id))
        return False

    if internal_id is not None:
        # Check if the internal ID passed in matches the GSC ID entered in Colossus
        if gsc_library_id != internal_id:
            raise Exception(
                f"Internal library id {internal_id} given does not match Colossus gsc library id for {dlp_library_id}: {gsc_library_id}"
            )

        gsc_library_id = internal_id

    logging.info(f"Checking library {dlp_library_id} and sequencing {sequencing['id']} for additional lanes")

    # Existing fastqs in tantalus as a set of tuples of
    # the form (flowcell_id, lane_number, index_sequence, read_end)
    # skip if we are checking an existing library
    if not check_library:
        existing_data = get_existing_fastq_data(tantalus_api, dlp_library_id)

    else:
        existing_data = []

    primary_sample_id = library_info['sample']['sample_id']
    cell_samples = query_colossus_dlp_cell_info(colossus_api, dlp_library_id)
    rev_comp_overrides = query_colossus_dlp_rev_comp_override(colossus_api, dlp_library_id)

    external_identifier = f"{primary_sample_id}_{dlp_library_id}"

    if sequencing['external_gsc_id'][:3] == "SEQ":
        external_identifier = sequencing['external_gsc_id']

    # Query GSC for fastqs and library information. Possibilities:
    # (1) fastqs by parent library (gsc id) has results
    # (2) library by external identifier (<primary_sample_id>_<dlp_library_id>) has results

    # The following scenarios can happen:

    # (1) and (2)
    # Check if sequencing on colossus has gsc id that matches the gsc id on gsc database
    # If above is true, import. Else update colossus and import.

    # (2) and not (1)
    # Colossus GSC id likely entered incorrectly.
    # Get correct id off GSC database, update colossus, and import.

    # (1) and not (2)
    # GSC ID is likely an internal id (begins with 'IX'). Import.

    # Not (1) and not (2)
    # No data is available on the GSC. Either database error or sequencing has not finished.

    gsc_fastq_infos = gsc_api.query(f"concat_fastq?parent_library={gsc_library_id}")
    if len(gsc_fastq_infos) == 0:
        gsc_library_id = gsc_api.query(f"concat_fastq?external_identifier={external_identifier}")[0]["data_path"].split("/")[4]
        gsc_fastq_infos = gsc_api.query(f"concat_fastq?parent_library={gsc_library_id}")

    gsc_library_infos = gsc_api.query(f"library/info?external_identifier={external_identifier}")
    if not gsc_library_infos:
        logging.info("searching by library id")
        gsc_library_infos = gsc_api.query(f"library/info?external_identifier={dlp_library_id}")
        gsc_library_info = get_gsc_library_info(gsc_library_infos, dlp_library_id)
    else:
        gsc_library_info = get_gsc_library_info(gsc_library_infos, external_identifier)

    

    if len(gsc_fastq_infos) == 0:
        logging.warning(f"no fastqs available in gsc database under parent library {gsc_library_id}")

        if gsc_library_info is None:
            return None


    if check_library:
        logging.info(f'Checking data for {dlp_library_id}, {gsc_library_id}')

    else:
        logging.info(f'Importing data for {dlp_library_id}, {gsc_library_id}')

    fastq_file_info = []
    lanes = []

    gsc_lane_fastq_file_infos, primer_libcore, data_path = map_flowcell_to_fastq_info(gsc_api, gsc_library_id, gsc_fastq_infos, external_identifier, dlp_library_id)

    logging.info(f"number of fastq = {len(data_path)}")

    check = check_index(colossus_api,data_path, dlp_library_id)

    if (check==0):
        logging.info("all fastq index in data path are here")
    else:
        logging.info("some fastq index in data path are missing")
        raise Exception("some index in data path are missing")

    # get primer ids
    primer_ids = list(primer_libcore.keys())
    # query for all primers
    primer_infos = gsc_api.query("primer?id={}".format(",".join(primer_ids)))

    # create dictionary keyed by libcore id with primer info as expected value
    libcore_primers = map_libcore_id_to_primer(primer_infos, primer_libcore)

    valid_indexes = {}
    invalid_indexes = []
    read_end_errors = []
    blob_infos = []
    for (flowcell_id, lane_number, sequencing_date, sequencing_instrument) in gsc_lane_fastq_file_infos.keys():

        # check if lane already imported to tantalus
        if (flowcell_id, lane_number) in existing_data:
            logging.info('Skipping fastqs with flowcell id {}, lane number {}'.format(flowcell_id, lane_number))
            new = False

        else:
            logging.info("Importing lane {}_{}.".format(flowcell_id, lane_number))
            new = True

        lanes.append({
            "flowcell_id": flowcell_id,
            "lane_number": lane_number,
            "sequencing_date": sequencing_date,
            "sequencing_instrument": sequencing_instrument,
            "new": new,
        })

        # move onto next collection of fastqs if lane already imported
        if not new and not update:
            continue

        if dry_run:
            continue

        for fastq_info in gsc_lane_fastq_file_infos[(flowcell_id, lane_number, sequencing_date, sequencing_instrument)]:
            fastq_path = fastq_info["data_path"]

            # skip fastqs that are not yet in production
            if fastq_info["status"] != "production":
                logging.info("skipping file {} marked as {}".format(fastq_info["data_path"], fastq_info["status"]))
                continue

            # skip fastq if set to removed
            if fastq_info['removed'] is not None:
                logging.info('skipping file {} marked as removed {}'.format(
                    fastq_info['data_path'],
                    fastq_info['removed'],
                ))
                continue

            sequencing_instrument = get_sequencing_instrument(fastq_info["libcore"]["run"]["machine"])

            solexa_run_type = fastq_info["libcore"]["run"]["solexarun_type"]
            read_type = SOLEXA_RUN_TYPE_MAP[solexa_run_type]

            # get primer info by using libcore id
            primer_info = libcore_primers[fastq_info['libcore']['id']]

            # get raw index sequence from primer info
            raw_index_sequence = primer_info["adapter_index_sequence"]

            flowcell_lane = flowcell_id
            if lane_number is not None:
                flowcell_lane = flowcell_lane + "_" + str(lane_number)

            rev_comp_override = rev_comp_overrides.get(flowcell_lane)

            # get index sequence
            index_sequence = decode_raw_index_sequence(raw_index_sequence, sequencing_instrument, rev_comp_override)

            filename_pattern = fastq_info["file_type"]["filename_pattern"]

            logging.info(
                "loading fastq %s, raw index %s, index %s, %s",
                fastq_info["id"],
                raw_index_sequence,
                index_sequence,
                fastq_path,
            )

            is_valid, debug = validate_fastq_from_filename(filename_pattern)
            if not(is_valid):
                if(debug):
                    raise Exception("Unrecognized file type: {}".format(filename_pattern))
                    read_end_errors.append(filename_pattern)
                continue

            # map GSC index to Colossus sample ID
            # TODO: forward and reverse fastqs have different IDs but same index sequence. Deal with it.
            valid_indexes, invalid_indexes, should_skip = map_index_sequence_to_cell_id(cell_samples, index_sequence, gsc_library_id, valid_indexes, invalid_indexes)

            # skip if GSC internal id is used or invalid index is found
            if(should_skip):
                continue

            is_gzipped = check_gzipped(fastq_path, check_library)

            # skip sample if not gzipped
            if not(is_gzipped):
                continue

            extension = validate_file_extension(fastq_path)

            # format filename for tantalus
            # get read end of fastq
            read_end, _ = FILENAME_PATTERN_MAP.get(filename_pattern, (None, None))
            tantalus_filename = templates.SC_WGS_FQ_TEMPLATE.format(
                dlp_library_id=dlp_library_id,
                flowcell_id=flowcell_id,
                lane_number=lane_number,
                cell_sample_id=cell_samples[index_sequence],
                index_sequence=index_sequence,
                read_end=read_end,
                extension=extension,
            )
            tantalus_path = os.path.join(storage["prefix"], tantalus_filename)

            # add information needed to track fastq on tantalus
            fastq_file_info.append(
                dict(
                    dataset_type="FQ",
                    sample_id=cell_samples[index_sequence],
                    library_id=dlp_library_id,
                    library_type="SC_WGS",
                    index_format="D",
                    sequence_lanes=[
                        dict(
                            flowcell_id=flowcell_id,
                            lane_number=lane_number,
                            sequencing_centre="GSC",
                            sequencing_instrument=sequencing_instrument,
                            sequencing_library_id=gsc_library_id,
                            read_type=read_type,
                        )
                    ],
                    read_end=read_end,
                    index_sequence=index_sequence,
                    filepath=tantalus_path,
                ))

            blob_infos.append(
                (fastq_path, tantalus_filename, tantalus_path)
            )

    # if there is at least one mismatching index, throw exception
    if(len(invalid_indexes) > 0):
        num_index_errors, errors = summarize_index_errors(colossus_api, dlp_library_id, valid_indexes, invalid_indexes)
        raise_index_error(num_index_errors, errors)

    import_info = dict(
        dlp_library_id=dlp_library_id,
        gsc_library_id=gsc_library_id,
        lanes=lanes,
    )
    if len(fastq_file_info) == 0:
        logging.info("Available data for library {} already imported".format(dlp_library_id))
        return import_info

    # check if there exists paired fastqs for each index sequence

    fastq_paired_end_check(fastq_file_info)


    cell_index_sequences = set(cell_samples.keys())

    fastq_lane_index_sequences = collections.defaultdict(set)

    # Check that all fastq files refer to indices known in colossus
    # Need index sequence from GSC API and index sequences in Colossus
    # Need flowcell id and lane number
    for info in fastq_file_info:
        if info['index_sequence'] not in cell_index_sequences:
            raise Exception('fastq {} with index {}, flowcell {}, lane {} with index not in colossus'.format(
                info['filepath'], info['index_sequence'], info['sequence_lanes'][0]['flowcell_id'],
                info['sequence_lanes'][0]['lane_number']))

        flowcell_lane = (info['sequence_lanes'][0]['flowcell_id'], info['sequence_lanes'][0]['lane_number'])
        fastq_lane_index_sequences[flowcell_lane].add(info['index_sequence'])
    logging.info('all fastq files refer to indices known in colossus')

    # Check that all index sequences in colossus have fastq files
    for flowcell_lane in fastq_lane_index_sequences:
        for index_sequence in cell_index_sequences:
            if index_sequence not in fastq_lane_index_sequences[flowcell_lane]:
                raise Exception(
                    f'no fastq found for index sequence {index_sequence}, flowcell {flowcell_lane[0]}, lane {flowcell_lane[1]}'
                )

    logging.info('all indices in colossus have fastq files')

    if not check_library:
        # upload file to Azure blob
        upload_blob_async(blob_infos, storage, tantalus_api)

        # create dataset to track fastqs on tantalus
        dataset_ids = create_sequence_dataset_models(
            fastq_file_info,
            storage["name"],
            tag_name,
            tantalus_api,
            update=update,
        )

        # add metadata
        for dataset_id in dataset_ids:
            add_fastq_metadata_yaml(dataset_id, storage['name'], dry_run=False)

        # notify lab that library has been imported by commenting on jira ticket
        comment_status(jira_ticket, lanes, gsc_library_id, sequencing_colossus_path)

    logging.info("Library {} imported successfully".format(dlp_library_id))

    return import_info


def comment_status(jira_ticket, lanes, gsc_library_id, sequencing_colossus_path):
    """
    Comment on library JIRA ticket about successfully imported lanes

    Args:
        jira_ticket:                (str) jira ticket id ex. SC-1234
        lanes:                      (dict) lane information
        gsc_library_id:             (str) gsc library id (PX id or IX id)
        sequencing_colossus_path:   (str) url to colossus sequencing
    """
    comment = "Import successful: \n"
    # iterate through lanes of sequencing
    for lane in lanes:
        # check if lane is new
        if lane['new'] == True:
            comment += """\nLane: {}_{}
                Sequencing Date: {} """.format(
                lane["flowcell_id"],
                lane["lane_number"],
                lane["sequencing_date"],
            )

    comment += f"""\nGSC library ID: {gsc_library_id}
        {sequencing_colossus_path}"""

    # comment on jira ticket
    comment_jira(jira_ticket, comment)


def update_colossus_lane(colossus_api, sequencing, lanes):
    """ Update the colossus lanes for a sequencing

    Raises an exception if fewer lanes imported than were expected.
    """
    for lane_to_update in lanes:
        # check if lane is new and add to colossus if so
        if lane_to_update['new']:
            flowcell_id = f"{lane_to_update['flowcell_id']}_{lane_to_update['lane_number']}"
            logging.info(f"Adding lane {flowcell_id} to Colossus.")
            lane = colossus_api.get_or_create(
                "lane",
                sequencing=sequencing['id'],
                flow_cell_id=flowcell_id,
            )

            # update sequencing date if date on colossus is incorrect
            if lane['sequencing_date'] != lane_to_update['sequencing_date']:
                colossus_api.update('lane', lane['id'], sequencing_date=lane_to_update['sequencing_date'])


def check_lanes(colossus_api, sequencing, num_lanes):
    """ Check if number_of_lanes_requested is equal to number of lanes.

    Updates number_of_lanes_requested if necessary
    """

    if sequencing['number_of_lanes_requested'] < num_lanes:
        logging.info('Sequencing goal is less than total number of lanes. Updating.')
        colossus_api.update('sequencing', sequencing['id'], number_of_lanes_requested=num_lanes)
    elif sequencing['number_of_lanes_requested'] > num_lanes:
        raise Exception("Expected number of lanes is {} but total lanes imported is {}".format(
            sequencing['number_of_lanes_requested'], num_lanes))


def write_import_statuses(successful_libs, recent_failed_libs, old_failed_libs):
    """
    Writes text file regarding successful and failed imports

    Args:
        successful_libs (list): successful libs
        recent_failed_libs (list): recently failed libs.
        old_failed_libs (list): failed libs that are at least 'x' days old.
    """
    datamanagement_dir = os.environ.get('DATAMANAGEMENT_DIR', '.')
    import_status_path = os.path.join(datamanagement_dir, 'import_statuses.txt')

    if os.path.exists(import_status_path):
        os.remove(import_status_path)

    file = open(import_status_path, 'w+')
    file.write("Date: {}\n\n".format(str(datetime.date.today())))

    file.write("Successful imports: \n")
    for successful_lib in successful_libs:
        file.write(f"{successful_lib['dlp_library_id']}, {successful_lib['gsc_library_id']} \n")

    old_failed_libs.sort(key=lambda x: x['error'], reverse=True)
    file.write("\n\nFailed imports: \n")
    for failed_lib in old_failed_libs:
        file.write(f"{failed_lib['dlp_library_id']}, {failed_lib['gsc_library_id']}: {failed_lib['error']}\n")

    file.write("\n\nLibraries expected from GSC (submitted < 10 days): \n")
    for recent_lib in recent_failed_libs:
        file.write(f"{recent_lib['dlp_library_id']}, {recent_lib['gsc_library_id']}\n")

    file.close()

def create_tickets_and_analyses(import_info):
    """
    Creates jira ticket and an align analysis on tantalus if new lanes were imported

    Args:
        import_info (dict): Contains keys dlp_library_id, gsc_library_id, lanes
    """
    # only create tickets and analyses when new lane is imported
    if any([lane["new"] for lane in import_info['lanes']]):
        # load config file
        config = load_json(
            os.path.join(
                os.path.dirname(os.path.dirname(os.path.realpath(__file__))),
                'workflows',
                'config',
                'normal_config.json',
            ))

        # create analysis jira ticket
        jira_ticket = create_jira_ticket_from_library(import_info["dlp_library_id"])

        # create align analysis objects
        create_qc_analyses_from_library(
            import_info["dlp_library_id"],
            jira_ticket,
            config["scp_version"],
            "align",
            aligner=config["default_aligner"],
        )

        # create analysis object on colossus
        create_colossus_analysis(
            import_info["dlp_library_id"],
            jira_ticket,
            config["scp_version"],
            config["default_aligner"],
        )


@click.command()
@click.argument('storage_name', nargs=1)
@click.option('--dlp_library_id', nargs=1)
@click.option('--internal_id')
@click.option('--tag_name')
@click.option('--all', is_flag=True)
@click.option('--update', is_flag=True)
#@click.option('--check_colossus_gsc_library_id', is_flag=True)
@click.option('--dry_run', is_flag=True)
def main(storage_name,
         dlp_library_id=None,
         internal_id=None,
         tag_name=None,
         all=False,
         update=False,
         check_library=False,
         dry_run=False):

    # Set up the root logger
    logging.basicConfig(format=LOGGING_FORMAT, stream=sys.stderr, level=logging.INFO)

    # Connect to the Tantalus API (this requires appropriate environment)
    colossus_api = ColossusApi()
    tantalus_api = TantalusApi()

    # initiate arrays to store successful and failed libraries
    successful_libs = []
    failed_libs = []

    storage = tantalus_api.get("storage", name=storage_name)
    sequencing_list = list()

    if dry_run:
        logging.info("This is a dry run. No lanes will be imported.")

    # Importing a single library
    if dlp_library_id is not None:
        payload = json.dumps({
            "sFlagName": "list_sequencings_at_colossus",
            "sProcess": "list_start",
            "sDetails": " ",
            "sOutput": " "
            })
        headers = {
            'Content-Type': 'application/json'
            }
        response = requests.request("POST", url, headers=headers, data=payload)
        
        sequencing_list = list(colossus_api.list('sequencing', sequencing_center='BCCAGSC', library__pool_id=dlp_library_id))
    # importing all libraries from the gsc
        payload = json.dumps({
            "sFlagName": "list_sequencings_at_colossus",
            "sProcess": "list_finish",
            "sDetails": "",
            "sOutput": ""
            })
        headers = {
        'Content-Type': 'application/json'
        }
        response = requests.request("POST", url, headers=headers, data=payload)

    elif all:
        payload = json.dumps({
            "sFlagName": "list_sequencings_at_colossus",
            "sProcess": "list_start",
            "sDetails": " ",
            "sOutput": " "
            })
        headers = {
            'Content-Type': 'application/json'
            }
        response = requests.request("POST", url, headers=headers, data=payload)
  
        sequencing_list = list(colossus_api.list('sequencing', sequencing_center='BCCAGSC'))

        payload = json.dumps({
            "sFlagName": "list_sequencings_at_colossus",
            "sProcess": "list_finish",
            "sDetails": " ",
            "sOutput": " "
            })
        headers = {
            'Content-Type': 'application/json'
            }
        response = requests.request("POST", url, headers=headers, data=payload)

    # importing only sequencing expecting more lanes
    else:
        payload = json.dumps({
            "sFlagName": "list_sequencings_colossus_new_lanes",
            "sProcess": "list_finish",
            "sDetails": " ",
            "sOutput": " "
            })
        headers = {
            'Content-Type': 'application/json'
            }
        response = requests.request("POST", url, headers=headers, data=payload)
        sequencing_list = list(colossus_api.list('sequencing', sequencing_center='BCCAGSC'))
        sequencing_list = list(
            filter(lambda s: s['number_of_lanes_requested'] != len(s['dlplane_set']), sequencing_list))

        payload = json.dumps({
            "sFlagName": "list_sequencings_colossus_new_lanes",
            "sProcess": "list_finish",
            "sDetails": " ",
            "sOutput": " "
            })
        headers = {
            'Content-Type': 'application/json'
            }
        response = requests.request("POST", url, headers=headers, data=payload)
    for sequencing in sequencing_list:
        # import library
        try:
            payload = json.dumps({
                "sFlagName": "import_1_library",
                "sProcess": "import_start",
                "sDetails": str(sequencing["library"]),
                "sOutput": " "
            })
            headers = {
            'Content-Type': 'application/json'
            }
            response = requests.request("POST", url, headers=headers, data=payload)
            
            import_info = import_gsc_dlp_paired_fastqs(
                colossus_api,
                tantalus_api,
                sequencing,
                storage,
                internal_id,
                tag_name,
                update=update,
                check_library=check_library,
                dry_run=dry_run,
            )

            payload = json.dumps({
                "sFlagName": "import_1_library",
                "sProcess": "import_finish",
                "sDetails": str(sequencing["library"]),
                "sOutput": " "
            })
            headers = {
            'Content-Type': 'application/json'
            }
            response = requests.request("POST", url, headers=headers, data=payload)
            

            # check if no import information exists, if so, library does not exist on GSC
            if import_info is None:
                lane_requested_date = sequencing["lane_requested_date"]
                failed_libs.append(
                    dict(
                        dlp_library_id=sequencing["library"],
                        gsc_library_id="None",
                        lane_requested_date=lane_requested_date,
                        error="Doesn't exist on GSC",
                    ))
                continue

            # check if library excluded from import
            elif import_info is False:
                continue

            # update lanes in sequencing
            update_colossus_lane(colossus_api, sequencing, import_info['lanes'])
            # get sequencing object again since sequencing may have with new info
            try:
                updated_sequencing = colossus_api.get("sequencing", id=sequencing["id"])
            except:
                time.sleep(30)
                updated_sequencing = colossus_api.get("sequencing", id=sequencing["id"])
            # check if lanes have been imported
            check_lanes(colossus_api, updated_sequencing, len(updated_sequencing["dlplane_set"]))

            # add lane_requested_date to import info for import status report
            import_info['lane_requested_date'] = sequencing['lane_requested_date']

            # add library to list of succesfully imported libraries
            successful_libs.append(import_info)

            logging.info(import_info)
            # create jira ticket and analyses with new lanes and datasets
            create_tickets_and_analyses(import_info)

        except Exception as e:
            # add lane_requested_date to import info for import status report
            lane_requested_date = sequencing["lane_requested_date"]
            updated_sequencing = colossus_api.get("sequencing", id=sequencing["id"])
            # add library to list of libraries that failed to import
            failed_libs.append(
                dict(
                    dlp_library_id=sequencing["library"],
                    gsc_library_id=updated_sequencing["gsc_library_id"],
                    lane_requested_date=lane_requested_date,
                    error=str(e),
                ))

            logging.exception(f"Library {sequencing['library']} failed to import: {e}")
            continue

    # Sort lists by date in descending order
    successful_libs.sort(
        key=lambda x: datetime.datetime.strptime(x['lane_requested_date'], '%Y-%m-%d'),
        reverse=True,
    )
    failed_libs.sort(
        key=lambda x: datetime.datetime.strptime(x['lane_requested_date'], '%Y-%m-%d'),
        reverse=True,
    )
    recent_failed_libs, old_failed_libs = filter_failed_libs_by_date(failed_libs)
    # write import report
    logging.info("Writing import status")
    write_import_statuses(successful_libs, recent_failed_libs, old_failed_libs)


if __name__ == "__main__":
    main()<|MERGE_RESOLUTION|>--- conflicted
+++ resolved
@@ -165,12 +165,7 @@
         gsc_lane_fastq_file_infos (dict): dictionary with flowcell information as key and fastq info as value
         primer_libcore (dict): dictionary with primer ID as key and libcore ID as value.
     """
-<<<<<<< HEAD
-
-    sequencing_instrument_map = {'HiSeqX': 'HX', 'HiSeq2500': 'H2500', 'NovaSeq':'NovaSeq', 'NovaXPlus':'NovaXPlus'}
-=======
     sequencing_instrument_map = {'HiSeqX': 'HX', 'HiSeq2500': 'H2500', 'NovaSeq':'NovaSeq', 'NovaXPlus':'NovaXPlus','NovaSeq6000':'NovaSeq6000'}
->>>>>>> f510ad64
     
     flowcell_id_mapping = {}
     gsc_lane_fastq_file_infos = defaultdict(list)
