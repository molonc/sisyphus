#!/usr/bin/env python
from __future__ import absolute_import
from __future__ import division
from __future__ import print_function
import logging
import os
import string
import sys
import time
import collections
import click
import pandas as pd
import datetime
from collections import defaultdict
from datamanagement.utils.constants import LOGGING_FORMAT
from datamanagement.utils.dlp import create_sequence_dataset_models, fastq_paired_end_check
from datamanagement.utils.comment_jira import comment_jira
import datamanagement.templates as templates
from utils.filecopy import rsync_file, try_gzip
from utils.gsc import get_sequencing_instrument, GSCAPI
from utils.runtime_args import parse_runtime_args
from dbclients.colossus import ColossusApi
from dbclients.tantalus import TantalusApi

solexa_run_type_map = {"Paired": "P"}

def reverse_complement(sequence):
    return str(sequence[::-1]).translate(string.maketrans("ACTGactg", "TGACtgac"))

def decode_raw_index_sequence(raw_index_sequence, instrument, rev_comp_override):
    i7 = raw_index_sequence.split("-")[0]
    i5 = raw_index_sequence.split("-")[1]

    if rev_comp_override is not None:
        if rev_comp_override == "i7,i5":
            pass
        elif rev_comp_override == "i7,rev(i5)":
            i5 = reverse_complement(i5)
        elif rev_comp_override == "rev(i7),i5":
            i7 = reverse_complement(i7)
        elif rev_comp_override == "rev(i7),rev(i5)":
            i7 = reverse_complement(i7)
            i5 = reverse_complement(i5)
        else:
            raise Exception("unknown override {}".format(rev_comp_override))

        return i7 + "-" + i5

    if instrument == "HiSeqX":
        i7 = reverse_complement(i7)
        i5 = reverse_complement(i5)
    elif instrument == "HiSeq2500":
        i7 = reverse_complement(i7)
    elif instrument == "NextSeq550":
        i7 = reverse_complement(i7)
        i5 = reverse_complement(i5)
    else:
        raise Exception("unsupported sequencing instrument {}".format(instrument))

    return i7 + "-" + i5


def query_colossus_dlp_cell_info(colossus_api, library_id):

    sublibraries = colossus_api.get_colossus_sublibraries_from_library_id(library_id)

    cell_samples = {}
    for sublib in sublibraries:
        index_sequence = sublib["primer_i7"] + "-" + sublib["primer_i5"]
        cell_samples[index_sequence] = sublib["sample_id"]["sample_id"]

    return cell_samples


def query_colossus_dlp_rev_comp_override(colossus_api, library_id):
    library_info = colossus_api.query_libraries_by_library_id(library_id)

    rev_comp_override = {}
    for sequencing in library_info["dlpsequencing_set"]:
        for lane in sequencing["dlplane_set"]:
            rev_comp_override[lane["flow_cell_id"]] = sequencing["rev_comp_override"]

    return rev_comp_override


# Mapping from filename pattern to read end, pass/fail
filename_pattern_map = {
	"_1.fastq.gz": (1, True),
	"_1_*.concat_chastity_passed.fastq.gz": (1, True),
	"_1_*bp.concat_chastity_passed.fastq.gz": (1, True),
	"_1_chastity_passed.fastq.gz": (1, True),
	"_1_chastity_failed.fastq.gz": (1, False),
	"_1_*bp.concat.fastq.gz": (1, True),
	"_2.fastq.gz": (2, True),
	"_2_*.concat_chastity_passed.fastq.gz": (2, True),
	"_2_*bp.concat_chastity_passed.fastq.gz": (2, True),
	"_2_chastity_passed.fastq.gz": (2, True),
	"_2_chastity_failed.fastq.gz": (2, False),
	"_2_*bp.concat.fastq.gz": (2, True),
}


def get_existing_fastq_data(tantalus_api, dlp_library_id):
    ''' Get the current set of fastq data in tantalus.

    Args:
        dlp_library_id: library id for the dlp run

    Returns:
        existing_data: set of tuples of the form (flowcell_id, lane_number, index_sequence, read_end)
    '''

    existing_flowcell_ids = []

    lanes = tantalus_api.list('sequencing_lane', dna_library__library_id=dlp_library_id)

    for lane in lanes:
        existing_flowcell_ids.append((lane['flowcell_id'], lane['lane_number']))

    return set(existing_flowcell_ids)


def import_gsc_dlp_paired_fastqs(colossus_api, tantalus_api, dlp_library_id, storage, tag_name=None, update=False, check_library=False, dry_run=False):
    ''' Import dlp fastq data from the GSC.
    
    Args:
        colossus_api: Basic client for colossus
        tantalus_api: Basic client for tantalus
        dlp_library_id: library id for the dlp run
        storage: to storage details for transfer

    Kwargs:
        tag_name: a tag to add to imported data
        update: update an existing dataset
        check_library: only check the library, dont load
        dry_run: check for new lanes, dont import

    '''

    # Get Jira ticket and GSC sequencing id associated with the library in order to comment about import status
    library_info = colossus_api.get("library", pool_id=dlp_library_id)
    jira_ticket = library_info["jira_ticket"]
    sequencing_colossus_path = ""

    for sequencing in library_info['dlpsequencing_set']:
        if sequencing["sequencing_center"] == "BCCAGSC":
            sequencing_colossus_path = "http://colossus.bcgsc.ca/dlp/sequencing/{}".format(sequencing['id'])

    # Existing fastqs in tantalus as a set of tuples of
    # the form (flowcell_id, lane_number, index_sequence, read_end)
    # skip if we are checking an existing library
    if not check_library:
        existing_data = get_existing_fastq_data(tantalus_api, dlp_library_id)

    else:
        existing_data = []

    primary_sample_id = colossus_api.query_libraries_by_library_id(dlp_library_id)['sample']['sample_id']
    cell_samples = query_colossus_dlp_cell_info(colossus_api, dlp_library_id)
    rev_comp_overrides = query_colossus_dlp_rev_comp_override(
        colossus_api, dlp_library_id
    )

    external_identifier = "{}_{}".format(primary_sample_id, dlp_library_id)

    gsc_api = GSCAPI()

    library_infos = gsc_api.query(
        "library?external_identifier={}".format(external_identifier)
    )

    if len(library_infos) == 0:
        logging.error('no libraries with external_identifier {} in gsc api'.format(external_identifier))
        return None
    elif len(library_infos) > 1:
        raise Exception(
            "multiple libraries with external_identifier {} in gsc api".format(
                external_identifier
            )
        )

    library_info = library_infos[0]

    gsc_library_id = library_info["name"]

    gsc_fastq_infos = gsc_api.query("fastq?parent_library={}".format(gsc_library_id))

    if check_library:
        logging.info('Checking data for {}, {}'.format(dlp_library_id, gsc_library_id))

    else:
        logging.info('Importing data for {}, {}'.format(dlp_library_id, gsc_library_id))

    fastq_file_info = []

    lanes = []

    gsc_lane_fastq_file_infos = defaultdict(list)

    sequencing_instrument_map = {
        'HiSeqX'    : 'HX',
        'HiSeq2500' : 'H2500'
    }

    for fastq_info in gsc_fastq_infos:
        flowcell_id = str(fastq_info['libcore']['run']['flowcell']['lims_flowcell_code'])
        lane_number = str(fastq_info['libcore']['run']['lane_number'])
        sequencing_date = str(fastq_info["libcore"]["run"]["run_datetime"])
        sequencing_instrument = get_sequencing_instrument(
                fastq_info["libcore"]["run"]["machine"]
            )
        gsc_lane_fastq_file_infos[(flowcell_id, lane_number, sequencing_date, sequencing_instrument)].append(fastq_info)

    for (flowcell_id, lane_number, sequencing_date, sequencing_instrument) in gsc_lane_fastq_file_infos.keys():
        sequencing_instrument = sequencing_instrument_map[sequencing_instrument]

        # Check if lanes are in Tantalus
        if (flowcell_id, lane_number) in existing_data:
            logging.info('Skipping fastqs with flowcell id {}, lane number {}'.format(
                flowcell_id, lane_number))
            new = False

        else:
            logging.info("Importing lane {}_{}.".format(flowcell_id, lane_number))
            new = True

        lanes.append(
            {
                "flowcell_id" :             flowcell_id,
                "lane_number" :             lane_number,
                "sequencing_date" :         sequencing_date,
                "sequencing_instrument":    sequencing_instrument,
                "new":                      new,
            }
        )

        if not new:
            continue

        if dry_run:
            continue

        for fastq_info in gsc_lane_fastq_file_infos[(flowcell_id, lane_number, sequencing_date, sequencing_instrument)]:
            fastq_path = fastq_info["data_path"]

            if fastq_info["status"] != "production":
                logging.info(
                    "skipping file {} marked as {}".format(
                        fastq_info["data_path"], fastq_info["status"]
                    )
                )
                continue

            if fastq_info['removed_datetime'] is not None:
                logging.info('skipping file {} marked as removed {}'.format(
                    fastq_info['data_path'], fastq_info['removed_datetime']))
                continue

            try:
                try_gzip(fastq_path)
            except Exception as e:
                if check_library:
                    logging.warning('failed to gunzip')
                    continue
                else:
<<<<<<< HEAD
                    comment = """Failed to import: \n
                        Lane: {}_{}
                        Sequencing Date: {}
                        GSC library ID: {}
                        {}
                        Reasoning: Failed to gunzip {}""".format(
                        flowcell_id, 
                        lane_number, 
                        sequencing_date, 
                        gsc_library_id, 
                        sequencing_colossus_path, 
                        fastq_path
                    )

                    comment_jira(jira_ticket, comment)
=======
>>>>>>> ccec64fb
                    raise

            sequencing_instrument = get_sequencing_instrument(
                fastq_info["libcore"]["run"]["machine"]
            )
            solexa_run_type = fastq_info["libcore"]["run"]["solexarun_type"]
            read_type = solexa_run_type_map[solexa_run_type]

            primer_id = fastq_info["libcore"]["primer_id"]
            primer_info = gsc_api.query("primer/{}".format(primer_id))
            raw_index_sequence = primer_info["adapter_index_sequence"]

            flowcell_lane = flowcell_id
            if lane_number is not None:
                flowcell_lane = flowcell_lane + "_" + str(lane_number)

            rev_comp_override = rev_comp_overrides.get(flowcell_lane)

            index_sequence = decode_raw_index_sequence(
                raw_index_sequence, sequencing_instrument, rev_comp_override
            )

            filename_pattern = fastq_info["file_type"]["filename_pattern"]
            read_end, passed = filename_pattern_map.get(filename_pattern, (None, None))

            logging.info(
                "loading fastq %s, raw index %s, index %s, %s",
                fastq_info["id"],
                raw_index_sequence,
                index_sequence,
                fastq_path,
            )

            if read_end is None:
<<<<<<< HEAD
                comment = """Failed to import: \n
                    Lane: {}_{}
                    Sequencing Date: {}
                    GSC library ID: {}
                    {}
                    Reason: Unrecognized file type: {}""".format(
                    flowcell_id, 
                    lane_number,
                    sequencing_date,
                    gsc_library_id,
                    sequencing_colossus_path,
                    filename_pattern
                )

                comment_jira(jira_ticket, comment)
=======
>>>>>>> ccec64fb
                raise Exception("Unrecognized file type: {}".format(filename_pattern))

            if not passed:
                continue

            try:
                cell_sample_id = cell_samples[index_sequence]
            except KeyError:
<<<<<<< HEAD
                comment = """Failed to import: \n 
                    Lane: {}_{}
                    Sequencing Date: {}
                    GSC library ID: {}
                    {}
                    Reason: Unable to find index {} for flowcell lane {}""".format(
                    flowcell_id, 
                    lane_number,
                    gsc_library_id, 
                    sequencing_colossus_path,
                    index_sequence, 
                    flowcell_lane,
                )

                comment_jira(jira_ticket, comment)
=======
>>>>>>> ccec64fb
                raise Exception('unable to find index {} for flowcell lane {} for library {}'.format(
                    index_sequence, flowcell_lane, dlp_library_id))

            extension = ''
            if fastq_path.endswith('.gz'):
                extension = '.gz'
            elif not fastq_path.endswith('.fastq'):
                raise ValueError('unknown extension for filename {}'.format(fastq_path))

            tantalus_filename = templates.SC_WGS_FQ_TEMPLATE.format(
                primary_sample_id=primary_sample_id,
                dlp_library_id=dlp_library_id,
                flowcell_id=flowcell_id,
                lane_number=lane_number,
                cell_sample_id=cell_sample_id,
                index_sequence=index_sequence,
                read_end=read_end,
                extension=extension,
            )

            tantalus_path = os.path.join(storage["prefix"], tantalus_filename)

            fastq_file_info.append(
                dict(
                    dataset_type="FQ",
                    sample_id=cell_sample_id,
                    library_id=dlp_library_id,
                    library_type="SC_WGS",
                    index_format="D",
                    sequence_lanes=[
                        dict(
                            flowcell_id=flowcell_id,
                            lane_number=lane_number,
                            sequencing_centre="GSC",
                            sequencing_instrument=sequencing_instrument,
                            sequencing_library_id=gsc_library_id,
                            read_type=read_type,
                        )
                    ],
                    read_end=read_end,
                    index_sequence=index_sequence,
                    filepath=tantalus_path,
                )
            )

            if not check_library:
                if storage['storage_type'] == 'server': 
                    rsync_file(fastq_path, tantalus_path)

                elif storage['storage_type'] == 'blob':
                    storage_client = tantalus_api.get_storage_client(storage['name'])
                    storage_client.create(tantalus_filename, fastq_path)

    import_info = dict(
        dlp_library_id=dlp_library_id,
        gsc_library_id=gsc_library_id,
        lanes=lanes,
    )
    if len(fastq_file_info) == 0:
        logging.info("Available data for library {} already imported".format(dlp_library_id))
        return import_info

    fastq_paired_end_check(fastq_file_info)

    cell_index_sequences = set(cell_samples.keys())

    fastq_lane_index_sequences = collections.defaultdict(set)

    # Check that all fastq files refer to indices known in colossus
    for info in fastq_file_info:
        if info['index_sequence'] not in cell_index_sequences:
<<<<<<< HEAD
            comment = """Failed to import: \n 
                GSC library ID: {}
                {}
                Reason: Fastq {} with index {}, flowcell {}, lane {} with index not in colossus""".format(
                gsc_library_id,
                sequencing_colossus_path,
                info['filepath'], 
                info['index_sequence'], 
                info['sequence_lanes'][0]['flowcell_id'],
                info['sequence_lanes'][0]['lane_number']
            )

            comment_jira(jira_ticket, comment)
=======
>>>>>>> ccec64fb
            raise Exception('fastq {} with index {}, flowcell {}, lane {} with index not in colossus'.format(
                info['filepath'], info['index_sequence'], info['sequence_lanes'][0]['flowcell_id'],
                info['sequence_lanes'][0]['lane_number']))

        flowcell_lane = (
            info['sequence_lanes'][0]['flowcell_id'],
            info['sequence_lanes'][0]['lane_number'])
        fastq_lane_index_sequences[flowcell_lane].add(info['index_sequence'])
    logging.info('all fastq files refer to indices known in colossus')

    # Check that all index sequences in colossus have fastq files
    for flowcell_lane in fastq_lane_index_sequences:
        for index_sequence in cell_index_sequences:
            if index_sequence not in fastq_lane_index_sequences[flowcell_lane]:
<<<<<<< HEAD
                comment = """ Failed to import: \n
                    GSC library ID: {} 
                    {} 
                    Reason: No fastq found for index sequence {}, flowcell {}, lane {}""".format(
                    gsc_library_id,
                    sequencing_colossus_path,
                    index_sequence, 
                    flowcell_lane[0], 
                    flowcell_lane[1],
                )

                comment_jira(jira_ticket, comment)
=======
>>>>>>> ccec64fb
                raise Exception('no fastq found for index sequence {}, flowcell {}, lane {}'.format(
                    index_sequence, flowcell_lane[0], flowcell_lane[1]))
    logging.info('all indices in colossus have fastq files')

    if not check_library:
        create_sequence_dataset_models(
            fastq_file_info, storage["name"], tag_name, tantalus_api, update=update
        )

    comment = "Import successful: \n"
    for lane in lanes:
        if lane['new'] == True:
            comment += """\nLane: {}_{} 
                Sequencing Date: {} """.format(
                lane["flowcell_id"], 
                lane["lane_number"],
                sequencing_date,
            )

<<<<<<< HEAD
    comment += """\nGSC library ID: {} 
=======
    comment += """GSC library ID: {}
>>>>>>> ccec64fb
        {}""".format(
        gsc_library_id,
        sequencing_colossus_path
    )
    comment_jira(jira_ticket, comment)

    logging.info("Library {} imported successfully".format(dlp_library_id))

    return import_info


def update_colossus_gsc_library_id(colossus_api, sequencing, gsc_library_id):
    """ Update colossus lane and GSC library information.
    """

    if sequencing['gsc_library_id'] is not None:
        if sequencing['gsc_library_id'] != gsc_library_id:
            raise Exception('gsc library id mismatch in sequencing {} '.format(sequencing['id']))

    else:
        colossus_api.update(
            'sequencing',
            sequencing['id'],
            gsc_library_id=gsc_library_id)


def update_colossus_lane(colossus_api, sequencing, lane_to_update):
    """ Update the colosssus lanes for a sequencing

    Raises an exception if fewer lanes imported than were expected.
    """

    if lane_to_update['new']:
        flowcell_id = "{}_{}".format(lane_to_update['flowcell_id'], lane_to_update['lane_number'])
        logging.info("Adding lane {} to Colossus.".format(flowcell_id))
        lane = colossus_api.get_or_create(
            "lane", sequencing=sequencing['id'], 
            flow_cell_id=flowcell_id,
        )

        if lane['sequencing_date'] != lane_to_update['sequencing_date']:
            colossus_api.update(
                'lane',
                lane['id'],
                sequencing_date=lane_to_update['sequencing_date']
            )


def check_lanes(sequencing, num_lanes):
    """ Check if number_of_lanes_requested is equal to number of lanes.

    Updates number_of_lanes_requested if necessary
    """

    if sequencing['number_of_lanes_requested'] < num_lanes:
        logging.info('Sequencing goal is less than total number of lanes. Updating.')
        colossus_api.update(
            'sequencing',
            sequencing['id'],
            number_of_lanes_requested=num_lanes
        )

    elif sequencing['number_of_lanes_requested'] > num_lanes:
        raise Exception("Expected number of lanes is {} but total lanes imported is {}".format(
            sequencing['number_of_lanes_requested'], num_lanes))


def write_import_statuses(successful_libs, failed_libs):
    import_status_path = os.path.join(os.environ['DATAMANAGEMENT_DIR'], 'import_statuses.txt')
    
    if os.path.exists(import_status_path):
        os.remove(import_status_path)

    file = open(import_status_path, 'w+')

    file.write("Successful imports: \n")

    for successful_lib in successful_libs:
        file.write('\n{}, {} \n'.format(successful_lib['dlp_library_id'], successful_lib['gsc_library_id']))
        for lane in successful_lib['lanes']:
            flowcell = "{}_{}".format(lane['flowcell_id'], lane['lane_number'])  
            lane_message = "Flowcell: {}, Sequencing Date: {} \n".format(flowcell, lane['sequencing_date'])    
            file.write(lane_message)   
        file.write('Sequencing submitted on {}'.format(successful_lib['submission_date']))   
<<<<<<< HEAD

    file.write("\n \nFailed imports: \n")
=======
    
    failed_libs.sort(key=lambda x: x['error'], reverse=True)
    file.write("\n\nFailed imports: \n")
>>>>>>> ccec64fb
    for failed_lib in failed_libs:
        file.write("{}: {}; sequencing submitted on {}\n".format(
            failed_lib['dlp_library_id'], 
            failed_lib['error'], 
            failed_lib['submission_date']))
    file.close()


@click.command()
@click.argument('storage_name', nargs=1)
@click.option('--dlp_library_id', nargs=1)
@click.option('--tag_name')
@click.option('--all', is_flag=True)
@click.option('--update', is_flag=True)
@click.option('--check_library', is_flag=True)
@click.option('--dry_run', is_flag=True)
def main(storage_name, dlp_library_id=None, tag_name=None, all=False, update=False, check_library=False, dry_run=False):

    # Set up the root logger
    logging.basicConfig(format=LOGGING_FORMAT, stream=sys.stderr, level=logging.INFO)

    # Connect to the Tantalus API (this requires appropriate environment
    colossus_api = ColossusApi()
    tantalus_api = TantalusApi()

    successful_libs = []
    failed_libs = []

    storage = tantalus_api.get("storage", name=storage_name)
    sequencing_list = list()

    if dry_run:
        logging.info("This is a dry run. No lanes will be imported.")

    # Importing a single library
    if dlp_library_id is not None:
        sequencing_list = list(colossus_api.list('sequencing',  sequencing_center='BCCAGSC', library__pool_id=dlp_library_id))

    elif all:
        sequencing_list = list(colossus_api.list('sequencing',  sequencing_center='BCCAGSC'))

    else:
        sequencing_list = list(colossus_api.list('sequencing', sequencing_center='BCCAGSC'))
        sequencing_list = list(filter(lambda s: s['number_of_lanes_requested'] != len(s['dlplane_set']), sequencing_list))

    # Create a nested dictionary of sequencings keyed by library
    # then instrument
    library_list = defaultdict(dict)
    for sequencing in sequencing_list:
        library = sequencing['library']
        instrument = sequencing['sequencing_instrument']
        library_list[library][instrument] = sequencing

    for library_id in library_list:
        try:
            import_info = import_gsc_dlp_paired_fastqs(
                colossus_api,
                tantalus_api,
                library_id,
                storage,
                tag_name,
                update=update,
                check_library=check_library,
                dry_run=dry_run)

            if import_info is None:
                failed_libs.append(dict(
                        dlp_library_id=sequencing["library"],
                        submission_date=sequencing['submission_date'],
                        error="Doesn't exist on GSC",
                    )
                )
                continue

            # List of lanes returned from the query, keyed by instrument
            instrument_lanes = defaultdict(list)

            # For each lane returned from the query, match to a colossus
            # sequencing based on sequencing instrument
            for lane in import_info['lanes']:
                instrument = lane['sequencing_instrument']

                if instrument  not in library_list[library_id]:
                    raise Exception('no sequencing with instrument {} for library {}'.format(
                        lane['sequencing_instrument'], library))

                instrument_lanes[instrument].append(lane)

                # Update colossus with informatioin returned for this lane
                sequencing = library_list[library_id][instrument]
                update_colossus_gsc_library_id(colossus_api, sequencing, import_info['gsc_library_id'])
                update_colossus_lane(colossus_api, sequencing, lane)

            # Check each colossus sequencing for each list of lanes of the
            # matching sequencing instrument
            for sequencing in library_list[library_id].values():
                instrument = sequencing['sequencing_instrument']

                try:
                    check_lanes(sequencing, len(instrument_lanes[instrument]))
                except Exception as e:
                    failed_libs.append(dict(
                        dlp_library_id=sequencing["library"],
                        submission_date=sequencing['submission_date'],
                        error=str(e),
                        )
                    )
                    logging.warning(("Library {} failed lane check: {}".format(sequencing["library"], e)))
                    continue

                import_info['submission_date'] = sequencing['submission_date']
                successful_libs.append(import_info)

        except Exception as e:
            failed_libs.append(dict(
                dlp_library_id=sequencing["library"],
                submission_date=sequencing['submission_date'],
                error=str(e),
                )
            )
            logging.warning(("Library {} failed to import: {}".format(sequencing["library"], e)))
            continue

    # Only write import statuses for bulk imports
    if all or dlp_library_id is None:
        # Sort lists by date in descending order
        successful_libs.sort(key=lambda x: datetime.datetime.strptime(x['submission_date'], '%Y-%m-%d'), reverse=True)
        failed_libs.sort(key=lambda x: datetime.datetime.strptime(x['submission_date'], '%Y-%m-%d'), reverse=True)
        write_import_statuses(successful_libs, failed_libs)


if __name__ == "__main__":
    main()<|MERGE_RESOLUTION|>--- conflicted
+++ resolved
@@ -263,24 +263,6 @@
                     logging.warning('failed to gunzip')
                     continue
                 else:
-<<<<<<< HEAD
-                    comment = """Failed to import: \n
-                        Lane: {}_{}
-                        Sequencing Date: {}
-                        GSC library ID: {}
-                        {}
-                        Reasoning: Failed to gunzip {}""".format(
-                        flowcell_id, 
-                        lane_number, 
-                        sequencing_date, 
-                        gsc_library_id, 
-                        sequencing_colossus_path, 
-                        fastq_path
-                    )
-
-                    comment_jira(jira_ticket, comment)
-=======
->>>>>>> ccec64fb
                     raise
 
             sequencing_instrument = get_sequencing_instrument(
@@ -315,24 +297,6 @@
             )
 
             if read_end is None:
-<<<<<<< HEAD
-                comment = """Failed to import: \n
-                    Lane: {}_{}
-                    Sequencing Date: {}
-                    GSC library ID: {}
-                    {}
-                    Reason: Unrecognized file type: {}""".format(
-                    flowcell_id, 
-                    lane_number,
-                    sequencing_date,
-                    gsc_library_id,
-                    sequencing_colossus_path,
-                    filename_pattern
-                )
-
-                comment_jira(jira_ticket, comment)
-=======
->>>>>>> ccec64fb
                 raise Exception("Unrecognized file type: {}".format(filename_pattern))
 
             if not passed:
@@ -341,24 +305,6 @@
             try:
                 cell_sample_id = cell_samples[index_sequence]
             except KeyError:
-<<<<<<< HEAD
-                comment = """Failed to import: \n 
-                    Lane: {}_{}
-                    Sequencing Date: {}
-                    GSC library ID: {}
-                    {}
-                    Reason: Unable to find index {} for flowcell lane {}""".format(
-                    flowcell_id, 
-                    lane_number,
-                    gsc_library_id, 
-                    sequencing_colossus_path,
-                    index_sequence, 
-                    flowcell_lane,
-                )
-
-                comment_jira(jira_ticket, comment)
-=======
->>>>>>> ccec64fb
                 raise Exception('unable to find index {} for flowcell lane {} for library {}'.format(
                     index_sequence, flowcell_lane, dlp_library_id))
 
@@ -430,22 +376,6 @@
     # Check that all fastq files refer to indices known in colossus
     for info in fastq_file_info:
         if info['index_sequence'] not in cell_index_sequences:
-<<<<<<< HEAD
-            comment = """Failed to import: \n 
-                GSC library ID: {}
-                {}
-                Reason: Fastq {} with index {}, flowcell {}, lane {} with index not in colossus""".format(
-                gsc_library_id,
-                sequencing_colossus_path,
-                info['filepath'], 
-                info['index_sequence'], 
-                info['sequence_lanes'][0]['flowcell_id'],
-                info['sequence_lanes'][0]['lane_number']
-            )
-
-            comment_jira(jira_ticket, comment)
-=======
->>>>>>> ccec64fb
             raise Exception('fastq {} with index {}, flowcell {}, lane {} with index not in colossus'.format(
                 info['filepath'], info['index_sequence'], info['sequence_lanes'][0]['flowcell_id'],
                 info['sequence_lanes'][0]['lane_number']))
@@ -460,21 +390,6 @@
     for flowcell_lane in fastq_lane_index_sequences:
         for index_sequence in cell_index_sequences:
             if index_sequence not in fastq_lane_index_sequences[flowcell_lane]:
-<<<<<<< HEAD
-                comment = """ Failed to import: \n
-                    GSC library ID: {} 
-                    {} 
-                    Reason: No fastq found for index sequence {}, flowcell {}, lane {}""".format(
-                    gsc_library_id,
-                    sequencing_colossus_path,
-                    index_sequence, 
-                    flowcell_lane[0], 
-                    flowcell_lane[1],
-                )
-
-                comment_jira(jira_ticket, comment)
-=======
->>>>>>> ccec64fb
                 raise Exception('no fastq found for index sequence {}, flowcell {}, lane {}'.format(
                     index_sequence, flowcell_lane[0], flowcell_lane[1]))
     logging.info('all indices in colossus have fastq files')
@@ -494,11 +409,7 @@
                 sequencing_date,
             )
 
-<<<<<<< HEAD
-    comment += """\nGSC library ID: {} 
-=======
     comment += """GSC library ID: {}
->>>>>>> ccec64fb
         {}""".format(
         gsc_library_id,
         sequencing_colossus_path
@@ -583,14 +494,9 @@
             lane_message = "Flowcell: {}, Sequencing Date: {} \n".format(flowcell, lane['sequencing_date'])    
             file.write(lane_message)   
         file.write('Sequencing submitted on {}'.format(successful_lib['submission_date']))   
-<<<<<<< HEAD
-
-    file.write("\n \nFailed imports: \n")
-=======
     
     failed_libs.sort(key=lambda x: x['error'], reverse=True)
     file.write("\n\nFailed imports: \n")
->>>>>>> ccec64fb
     for failed_lib in failed_libs:
         file.write("{}: {}; sequencing submitted on {}\n".format(
             failed_lib['dlp_library_id'], 
