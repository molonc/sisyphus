from dbclients.tantalus import TantalusApi
from dbclients.colossus import ColossusApi
from collections import defaultdict
from dbclients.basicclient import NotFoundError
from datetime import datetime
from jira import JIRA, JIRAError
import logging

tantalus_api = TantalusApi()
colossus_api = ColossusApi()

def get_lanes_from_bams_datasets():
    bam_lanes = []
    bam_datasets = tantalus_api.list('sequence_dataset', library__library_type__name="SC_WGS", dataset_type="BAM")
    for bam_dataset in bam_datasets:
        for lane in bam_dataset['sequence_lanes']:
            bam_lanes.append((lane['flowcell_id'], lane['lane_number']))

    return bam_lanes

def search_for_unaligned_data():
    bam_lanes = get_lanes_from_bams_datasets()

    fastq_lanes = []
    unaligned_lanes = []

    fastq_datasets = tantalus_api.list('sequence_dataset', library__library_type__name="SC_WGS", dataset_type="FQ")
    for fastq_dataset in fastq_datasets:
        library_id = fastq_dataset['library']['library_id']
        for lane in fastq_dataset['sequence_lanes']:
            flowcell_id = lane['flowcell_id']
            lane_number = lane['lane_number']
            if (flowcell_id, lane_number) not in bam_lanes:
                logging.info("Unaligned data for library_id {}, flowcell_id {}, lane_number {}".format(library_id, flowcell_id, lane_number))
                unaligned_lanes.append('{}_{}'.format(lane['flowcell_id'], lane['lane_number']))

    # Might just be double check
    sequencing_ids_from_lanes = set()
    for lane in unaligned_lanes:
        try:
            lane_infos = list(colossus_api.list('lane', flow_cell_id=lane))
        except NotFoundError as e:
            logging.info(e)
            lane_infos = None 
            continue
        # Get sequencing associated with lanes
        if lane_infos is not None:
            for lane_info in lane_infos:
                sequencing_ids_from_lanes.add(lane_info['sequencing'])

    unaligned_data = get_analyses_to_run(sequencing_ids_from_lanes, 'align')

    return unaligned_data

def search_for_no_hmmcopy_data():
    bam_lanes = get_lanes_from_bams_datasets()

    hmmcopy_lane_inputs = []
    hmmcopy_analyses = tantalus_api.list('analysis', analysis_type__name="hmmcopy")
    for hmmcopy_analysis in hmmcopy_analyses:
        for dataset_id in hmmcopy_analysis['input_datasets']:
            dataset = tantalus_api.get('sequence_dataset', id=dataset_id)
            for lane in dataset['sequence_lanes']:
                hmmcopy_lane_inputs.append((lane['flowcell_id'], lane['lane_number']))

    no_hmmcopy_lanes = []
    for lane in bam_lanes:
        if lane not in hmmcopy_lane_inputs:
            # TODO: logging.info library id and jira ticket as well??
            logging.info("Data for flowcell_id {} and lane_number {} has not been run with hmmcopy".format(
                lane[0], lane[1]))
            no_hmmcopy_lanes.append("{}_{}".format(lane[0], lane[1]))

    # Might just be for a double check
    sequencing_ids_from_lanes = set()
    for lane in no_hmmcopy_lanes:
        try:
            lane_infos = list(colossus_api.list('lane', flow_cell_id=lane))
        except NotFoundError as e:
            logging.info(e)
            lane_infos = None 
            continue

        # Get sequencing associated with lanes
        if lane_infos is not None:
            for lane_info in lane_infos:
                sequencing_ids_from_lanes.add(lane_info['sequencing'])

    # Double checks and get a list of libraries needing hmmcopy 
    no_hmmcopy_data = get_analyses_to_run(sequencing_ids_from_lanes, 'hmmcopy')

    return no_hmmcopy_data

def get_analyses_to_run(sequencing_ids, analysis_type):
    analyses_to_run = []
    complete_statuses = ('complete', '{}_complete'.format(analysis_type))

    for sequencing_id in sequencing_ids:
        sequencing = colossus_api.get('sequencing', id=sequencing_id)
        dlp_library_id = sequencing['library'] 
        logging.info("\nComparing sequencing dates and analysis dates for library {} for {} analysis".format(dlp_library_id, analysis_type))

        latest_sequencing_date = ""
        # Check: Sequencing dates may not have been set
        sequencing_dates = [lane['sequencing_date'] for lane in sequencing['dlplane_set']]
        sequencing_dates.sort(reverse=True)

        latest_sequencing_date = sequencing_dates[0]

        if not latest_sequencing_date:
            # Maybe: Raise exception vs logging warning
            # raise Exception("Sequencing date is not set")
            logging.info("Lanes do not have sequencing dates for sequencing id {}".format(sequencing_id))
            continue

        # TODO: Compare latest sequencing date to analysis date
        # Check if analysis is actually bwa-aln?
        analyses = list(colossus_api.list('analysis_information', library__pool_id=dlp_library_id))

        if len(analyses) == 0:
            analyses_to_run.append(dict(library_id=dlp_library_id, sequencing_date=latest_sequencing_date))
            logging.info("No analysis information for library {}; adding to analyses to run".format(dlp_library_id))
            continue

        latest_analysis_date = ""
        analysis_dates = []
        for analysis in analyses:
            # May need to change if looking for bwa-mem aligner analyses
            # Maybe: Pass desired aligner as argument
            if analysis['aligner'] != "A":
                continue

            analysis_run = analysis['analysis_run']
            if analysis_run['run_status'] not in complete_statuses:
                continue

            analysis_dates.append(analysis_run['last_updated'])  
        
        if analysis_dates: 
            analysis_dates.sort(reverse=True)
            latest_analysis_date = analysis_dates[0]

        if not latest_analysis_date:
            logging.info("No completed analysis for library {}; adding to analyses to run".format(dlp_library_id))
            analyses_to_run.append(dict(library_id=dlp_library_id, sequencing_date=latest_sequencing_date))
            continue

        if latest_sequencing_date > latest_analysis_date:
            logging.info("Latest sequencing date for library {} was on {} but latest analysis was {}".format(
                dlp_library_id, latest_sequencing_date, latest_analysis_date))

            analyses_to_run.append(dict(library_id=dlp_library_id, sequencing_date=latest_sequencing_date))

        else:
            logging.info("Library {} does not need {} analysis".format(dlp_library_id, analysis_type))

    return analyses_to_run
<<<<<<< HEAD

# def create_analysis_ticket(libraries):
#     """
#     Given a list of dictionaries with dlp library ids, create analysis ticket 
#     """
#     taxonomy_id_to_ref_genome = {
#         "9606"  : "grch37",
#         "10090" : "mm10",
#     }

#     for library in libraries:
#         for dlp_library_id in library.keys():
#             library_info = colossus_api.get("library", pool_id=library[dlp_library_id])
#             library_jira_ticket = library_info['jira_ticket'] 
#             dlpsequencing_set = library_info['dlpsequencing_set']
#             sequencing_ids = [sequencing['id'] for sequencing in dlpsequencing_set]
#             taxonomy_id = library_info['sample']['taxonomy_id']
#             reference_genome = taxonomy_id_to_ref_genome[taxonomy_id]
#             # analysis_jira_ticket = ""
#             # analysis_submission_date = str(datetime.now())
#             # sequencings = sequencing_ids
#             analysis_run = dict(
#                 id = ,
#                 run_status = "idle",
#                 log_file = "",
#                 sftp_path = "",
#                 blob_path = "",
#                 dlpanalysisinformation = , # analysis info id
#                 last_updated =,
#             )

#             analysis_info = dict(
#                 library = library_info,
#                 # FIXME: Find out where priority level comes from
#                 priority_level = "L",
#                 # analysis_jira_ticket = 
#                 version = "v0.2.7",
#                 analysis_submission_date = str(datetime.now()),
#                 sequencings = sequencing_ids,
#                 reference_genome = taxonomy_id_to_ref_genome[taxonomy_id],
#                 analysis_run = analysis_run,
#                 aligner = "A",                                
#                 smoothing = "M",
#             )
=======
>>>>>>> 52a0bd2b
                
if __name__ == '__main__':
    no_hmmcopy_data = search_for_no_hmmcopy_data()
    unaligned_data = search_for_unaligned_data()

    for data in no_hmmcopy_data:
        print("Need to run hmmcopy analysis for {}; latest sequencing date {}".format(data['library_id'], data['sequencing_date']))

    for data in unaligned_data:
        print("Need to run align analysis for {}; latest sequencing date {}".format(data['library_id'], data['sequencing_date']))

    

<|MERGE_RESOLUTION|>--- conflicted
+++ resolved
@@ -155,7 +155,6 @@
             logging.info("Library {} does not need {} analysis".format(dlp_library_id, analysis_type))
 
     return analyses_to_run
-<<<<<<< HEAD
 
 # def create_analysis_ticket(libraries):
 #     """
@@ -200,8 +199,6 @@
 #                 aligner = "A",                                
 #                 smoothing = "M",
 #             )
-=======
->>>>>>> 52a0bd2b
                 
 if __name__ == '__main__':
     no_hmmcopy_data = search_for_no_hmmcopy_data()
