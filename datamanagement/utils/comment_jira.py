import os
import sys
import logging
from jira import JIRA, JIRAError
<<<<<<< HEAD
from constants import LOGGING_FORMAT
=======
from utils.constants import LOGGING_FORMAT
>>>>>>> e8e976f9

# Set up the root logger
logging.basicConfig(format=LOGGING_FORMAT, stream=sys.stderr, level=logging.INFO)

JIRA_USER = os.environ['JIRA_USER']
JIRA_PASSWORD = os.environ['JIRA_PASSWORD']
jira_api = JIRA('https://www.bcgsc.ca/jira/', basic_auth=(JIRA_USER, JIRA_PASSWORD))

def comment_jira(jira_id, comment):
	logging.info("Commenting \n{} on ticket {}".format(
		comment, 
		jira_id)
	)

	jira_api.add_comment(jira_id, comment)


<|MERGE_RESOLUTION|>--- conflicted
+++ resolved
@@ -2,11 +2,7 @@
 import sys
 import logging
 from jira import JIRA, JIRAError
-<<<<<<< HEAD
-from constants import LOGGING_FORMAT
-=======
 from utils.constants import LOGGING_FORMAT
->>>>>>> e8e976f9
 
 # Set up the root logger
 logging.basicConfig(format=LOGGING_FORMAT, stream=sys.stderr, level=logging.INFO)
