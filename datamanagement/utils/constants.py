"""Contains some useful constants for the scripts."""


# Logging stuff
LOGGING_FORMAT = "%(asctime)s - %(levelname)s - %(message)s"

REF_GENOME_REGEX_MAP = {
    'HG18': [r'hg[-_ ]?18',                
             r'ncbi[-_ ]?build[-_ ]?36.1',  
            ],
    'HG19': [r'hg[-_ ]?19',                
             r'grc[-_ ]?h[-_ ]?37',        
             r'ncbi[-_ ]?build[-_ ]?37'
            ],}
<<<<<<< HEAD
            
=======


# Useful Shahlab-specific variables
SHAHLAB_TANTALUS_SERVER_NAME = 'shahlab'
SHAHLAB_HOSTNAME = 'node0515'
SHAHLAB_SPEC_TO_BAM_BINARY_PATH = r'/gsc/software/linux-x86_64-centos6/spec-1.3.2/spec2bam'

HUMAN_REFERENCE_GENOMES_MAP = {
    'HG18': r'/shahlab/pipelines/reference/gsc_hg18.fa',
    'HG19': r'/shahlab/pipelines/reference/gsc_hg19a.fa',}

STORAGE_PREFIX_MAP = {
    'shahlab': r'/shahlab/archive',
    'gsc': r'/projects/analysis',
    'singlecell_blob': r'singlecell/data',
    'rocks': r'/share/lustre/archive'
}

STORAGE_PREFIX_REGEX_MAP = {
    'shahlab': r'^/shahlab/archive/(.+)',
    'gsc': r'^/projects/analysis/(.+)',
    'singlecell_blob': r'^singlecell/data/(.+)',
    'rocks': r'^/share/lustre/archive/(.+)'
}

>>>>>>> 21605ced
DEFAULT_NATIVESPEC = "-q shahlab.q -V -cwd -o tmp -e tmp -l mem_token={mem}G,mem_free={mem}G,h_vmem={mem}G"<|MERGE_RESOLUTION|>--- conflicted
+++ resolved
@@ -12,10 +12,6 @@
              r'grc[-_ ]?h[-_ ]?37',        
              r'ncbi[-_ ]?build[-_ ]?37'
             ],}
-<<<<<<< HEAD
-            
-=======
-
 
 # Useful Shahlab-specific variables
 SHAHLAB_TANTALUS_SERVER_NAME = 'shahlab'
@@ -40,5 +36,4 @@
     'rocks': r'^/share/lustre/archive/(.+)'
 }
 
->>>>>>> 21605ced
 DEFAULT_NATIVESPEC = "-q shahlab.q -V -cwd -o tmp -e tmp -l mem_token={mem}G,mem_free={mem}G,h_vmem={mem}G"