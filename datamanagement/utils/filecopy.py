--- conflicted
+++ resolved
@@ -43,10 +43,7 @@
         raise Exception("cmd '{}' returned {}".format(" ".join(subprocess_cmd), exitcode))
 
     if os.path.getsize(to_path) != os.path.getsize(from_path):
-<<<<<<< HEAD
         raise Exception("copy failed for %s to %s", from_path, to_path)
-=======
-        log.error("copy failed for %s to %s", from_path, to_path)
 
 
 def try_gzip(path):
@@ -70,5 +67,4 @@
     exitcode = process.wait()
 
     if exitcode != 0:
-        raise Exception("cmd '{}' returned {}".format(" ".join(subprocess_cmd), exitcode))
->>>>>>> c232d0d1
+        raise Exception("cmd '{}' returned {}".format(" ".join(subprocess_cmd), exitcode))