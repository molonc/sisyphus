--- conflicted
+++ resolved
@@ -6,10 +6,7 @@
 
 
 COLOSSUS_API_URL = os.environ.get("COLOSSUS_API_URL", "https://colossus.canadacentral.cloudapp.azure.com/api/")
-<<<<<<< HEAD
-=======
 
->>>>>>> 30c250e3
 
 class ColossusApi(BasicAPIClient):
     """ Colossus API class. """
