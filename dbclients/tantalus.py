--- conflicted
+++ resolved
@@ -457,7 +457,7 @@
         """
         storage_client = self.get_storage_client(file_instance['storage']['name'])
 
-<<<<<<< HEAD
+
         file_resource = self.get("file_resource", id=file_instance["file_resource"])
 
         if not storage_client.exists(file_resource['filename']):
@@ -466,14 +466,6 @@
 
         size = storage_client.get_size(file_resource['filename'])
         if size != file_resource['size']:
-=======
-        if not storage_client.exists(file_instance['file_resource']['filename']):
-            raise DataCorruptionError('file instance {} with path {} doesnt exist on storage {}'.format(
-                file_instance['id'], file_instance['filepath'], file_instance['storage']['name']))
-
-        size = storage_client.get_size(file_instance['file_resource']['filename'])
-        if size != file_instance['file_resource']['size']:
->>>>>>> 862aac37
             raise DataCorruptionError('file instance {} with path {} has size {} on storage {} but {} in tantalus'.format(
                 file_instance['id'], file_instance['filepath'], size, file_instance['storage']['name'],
                 file_instance['file_resource']['size']))
