"""Contains a Tantalus API class to make requests to Tantalus.

This class makes no attempt at being all-encompassing. It covers a
subset of Tantalus API features to meet the needs of the automation
scripts.
"""

from __future__ import absolute_import
from __future__ import division
from __future__ import print_function
import json
import os
import time
import datetime
import urllib2
import logging
import shutil
import pandas as pd

from datamanagement.utils.django_json_encoder import DjangoJSONEncoder
from dbclients.basicclient import BasicAPIClient, FieldMismatchError, NotFoundError

import azure.storage.blob
from azure.keyvault import KeyVaultClient, KeyVaultAuthentication
from azure.common.credentials import ServicePrincipalCredentials


log = logging.getLogger('sisyphus')

TANTALUS_API_URL = "http://tantalus.bcgsc.ca/api/"


def get_storage_account_key(
        accountname, client_id, secret_key, tenant_id, keyvault_account
):
    def auth_callback(server, resource, scope):
        credentials = ServicePrincipalCredentials(
            client_id=client_id,
            secret=secret_key,
            tenant=tenant_id,
            resource="https://vault.azure.net"
        )
        token = credentials.token
        return token['token_type'], token['access_token']

    client = KeyVaultClient(KeyVaultAuthentication(auth_callback))
    keyvault = "https://{}.vault.azure.net/".format(keyvault_account)

    # passing in empty string for version returns latest key
    secret_bundle = client.get_secret(keyvault, accountname, "")
    return secret_bundle.value


class BlobStorageClient(object):
    def __init__(self, storage_account, storage_container, prefix):
        self.storage_account = storage_account
        self.storage_container = storage_container
        self.prefix = prefix

        client_id = os.environ["CLIENT_ID"]
        secret_key = os.environ["SECRET_KEY"]
        tenant_id = os.environ["TENANT_ID"]
        keyvault_account = os.environ['AZURE_KEYVAULT_ACCOUNT']

        storage_key = get_storage_account_key(
            self.storage_account, client_id, secret_key,
            tenant_id, keyvault_account)

        self.blob_service = azure.storage.blob.BlockBlobService(
            account_name=self.storage_account,
            account_key=storage_key)
        self.blob_service.MAX_BLOCK_SIZE = 64 * 1024 * 1024

    def get_size(self, blobname):
        properties = self.blob_service.get_blob_properties(self.storage_container, blobname)
        blobsize = properties.properties.content_length
        return blobsize

    def get_created_time(self, blobname):
        properties = self.blob_service.get_blob_properties(self.storage_container, blobname)
        created_time = properties.properties.last_modified.isoformat()
        return created_time

    def get_url(self, blobname):
        sas_token = self.blob_service.generate_blob_shared_access_signature(
            self.storage_container,
            blobname,
            permission=azure.storage.blob.BlobPermissions.READ,
            expiry=datetime.datetime.utcnow() + datetime.timedelta(hours=12),
        )
        blob_url = self.blob_service.make_blob_url(
            container_name=self.storage_container,
            blob_name=blobname,
            protocol="https",
            sas_token=sas_token,
        )
        blob_url = blob_url.replace(' ', '%20')
        return blob_url

    def delete(self, blobname):
        self.blob_service.delete_blob(self.storage_container, blob_name=blobname)

    def open_file(self, blobname):
        url = self.get_url(blobname)
        return urllib2.urlopen(url)

    def exists(self, blobname):
        return self.blob_service.exists(self.storage_container, blob_name=blobname)

    def list(self, prefix):
        for blob in self.blob_service.list_blobs(self.storage_container, prefix=prefix):
            yield blob.name

    def write_data(self, blobname, stream):
        stream.seek(0)
        return self.blob_service.create_blob_from_stream(
            self.storage_container,
            blob_name=blobname,
            stream=stream)
        
    def create(self, blobname, filepath):
        if self.exists(blobname):
            filesize_on_azure = self.get_size(blobname)
            filesize = os.path.getsize(filepath)

<<<<<<< HEAD
            if size_on_blob != size_of_file:
=======
            if filesize_on_azure != filesize:
>>>>>>> 8a04c9b1
                raise Exception("Size mismatch: {} on Azure but file has size {}".format(filesize_on_azure, filesize))

            log.info("{} already exists on {}/{}".format(blobname, self.storage_account, self.storage_container))

        else:
            log.info("Creating blob {} from path {}".format(blobname, filepath))
            self.blob_service.create_blob_from_path(self.storage_container, 
                blobname,
                filepath)
            
class ServerStorageClient(object):
    def __init__(self, storage_directory, prefix):
        self.storage_directory = storage_directory
        self.prefix = prefix

    def get_size(self, filename):
        filepath = os.path.join(self.storage_directory, filename)
        return os.path.getsize(filepath)

    def get_created_time(self, filename):
        filepath = os.path.join(self.storage_directory, filename)
        # TODO: this is currently fixed at pacific time
        return pd.Timestamp(time.ctime(os.path.getmtime(filepath)), tz="Canada/Pacific").isoformat()

    def get_url(self, filename):
        filepath = os.path.join(self.storage_directory, filename)
        return filepath

    def delete(self, filename):
        os.remove(self.get_url(filename))

    def open_file(self, filename):
        filepath = os.path.join(self.storage_directory, filename)
        return open(filepath)

    def exists(self, filename):
        filepath = os.path.join(self.storage_directory, filename)
        return os.path.exists(filepath)

    def list(self, prefix):
        for root, dirs, files in os.walk(os.path.join(self.storage_directory, prefix)):
            for filename in files:
                yield os.path.join(root, filename)

    def write_data(self, filename, stream):
        stream.seek(0)
        filepath = os.path.join(self.storage_directory, filename)
        dirname = os.path.dirname(filepath)
        if not os.path.exists(dirname):
            os.makedirs(dirname)
            
        with open(filepath, "wb") as f:
            f.write(stream.getvalue())

    def create(self, filename, filepath):
        tantalus_filepath = os.path.join(self.storage_container, filename)
        if not os.path.samefile(filepath, tantalus_filepath):
            shutil.copy(filepath, tantalus_filepath)


class TantalusApi(BasicAPIClient):
    """Tantalus API class."""

    # Parameters used for pagination
    pagination_param_names = ("limit", "offset")

    def __init__(self):
        """Set up authentication using basic authentication.

        Expects to find valid environment variables
        TANTALUS_API_USERNAME and TANTALUS_API_PASSWORD. Also looks for
        an optional TANTALUS_API_URL.
        """

        super(TantalusApi, self).__init__(
            os.environ.get("TANTALUS_API_URL", TANTALUS_API_URL),
            username=os.environ.get("TANTALUS_API_USERNAME"),
            password=os.environ.get("TANTALUS_API_PASSWORD"),
        )

        self.cached_storages = {}
        self.cached_storage_clients = {}

    def get_list_pagination_initial_params(self, params):
        """Get initial pagination parameters specific to this API.

        For example, offset and limit for offset/limit pagination.

        Args:
            params: A dict which is changed in place.
        """
        params["limit"] = 100
        params["offset"] = 0

    def get_list_pagination_next_page_params(self, params):
        """Get next page pagination parameters specific to this API.

        For example, offset and limit for offset/limit pagination.

        Args:
            params: A dict which is changed in place.
        """
        params["offset"] += params["limit"]

    def get_file_resource_filename(self, storage_name, filepath):
        """ Strip the storage directory from a filepath to create a tantalus filename.

        Args:
            storage_name: storage in which the file resides
            filepath: abs path of the file
        
        Returns:
            filename: relative filename of the file
        """
        storage = self.get_storage(storage_name)

        if not filepath.startswith(storage['prefix']):
            raise ValueError('file {} not in storage {} with prefix {}'.format(
                filepath, storage['name'], storage['prefix']))

        filename = filepath[len(storage['prefix']):]
        filename = filename.lstrip('/')

        return filename

    def get_filepath(self, storage_name, filename):
        """ Prefix the filename with the storage prefix to create a full filepath.

        Args:
            storage_name: storage in which the file resides
            filename: relative filename of the file
        
        Returns:
            filepath: abs path of the file
        """
        storage = self.get_storage(storage_name)
        
        if filename.startswith('/') or '..' in filename:
            raise ValueError('expected relative path got {}'.format(filename))

        return os.path.join(storage['prefix'], filename)

    def get_storage(self, storage_name):
        """ Retrieve a storage object with caching.

        Args:
            storage_name: storage in which the file resides

        Returns:
            storage details (dict)
        """
        if storage_name in self.cached_storages:
            return self.cached_storages[storage_name]

        storage = self.get('storage', name=storage_name)

        self.cached_storages[storage_name] = storage

        return storage

    def get_cache_client(self, storage_directory):
        """ Retrieve a client for the given cache

        Args:
            storage_directory: directory in which the files are cached

        Returns:
            storage client object
        """
        return ServerStorageClient(storage_directory, storage_directory)

    def get_storage_client(self, storage_name):
        """ Retrieve a client for the given storage

        Args:
            storage_name: storage in which the file resides

        Returns:
            storage client object
        """
        if storage_name in self.cached_storage_clients:
            return self.cached_storage_clients[storage_name]

        storage = self.get_storage(storage_name)

        if storage['storage_type'] == 'blob':
            client = BlobStorageClient(storage['storage_account'], storage['storage_container'], storage['prefix'])
        elif storage['storage_type'] == 'server':
            client = ServerStorageClient(storage['storage_directory'], storage['prefix'])
        else:
            return ValueError('unsupported storage type {}'.format(storage['storage_type']))

        self.cached_storage_clients[storage_name] = client

        return client

    def add_file(self, storage_name, filepath, update=False):
        """ Create a file resource and file instance in the given storage.

        Args:
            storage_name: storage for file instance
            filepath: full path to file

        Kwargs:
            update: update the file if exists

        Returns:
            file_resource, file_instance

        For a file that does not exist, create the file resource and
        file instance on the specific storage and return them.

        If the file already exist in tantalus and the file being
        added has the same properties, add_file will ensure an instance
        exists on the given storage.

        If the file already exists in tantalus and the file being added
        has different properties, functionality will depend on the
        update kwarg.  If update=False, fail with FieldMismatchError.
        If update=True, update the file resource, create a file instance
        on the given storage, and set all other file instances to
        is_delete=True.
        """
        storage = self.get_storage(storage_name)
        storage_client = self.get_storage_client(storage_name)

        filename = self.get_file_resource_filename(storage_name, filepath)

        # Try getting or creating the file resource, will
        # fail if exists with different properties.
        try:
            file_resource = self.get_or_create(
                'file_resource',
                filename=filename,
                created=storage_client.get_created_time(filename),
                size=storage_client.get_size(filename),
            )
            log.info('file resource has id {}'.format(file_resource['id']))
        except FieldMismatchError:
            if not update:
                log.exception('file resource with filename has different properties, not updating'.format(
                    filename))
                raise
            file_resource = None

        # Creating a file did not succeed because it existed but with
        # different properties.  Update the file.
        if file_resource is None:

            # Should have raised above if update=False
            assert update

            # Get existing file resource with different properties
            file_resource = self.get(
                'file_resource',
                filename=filename,
            )
            log.info('updating file resource {}'.format(
                file_resource['id']))

            # Delete all existing instances
            for file_instance in file_resource['file_instances']:
                file_instance = self.update(
                    'file_instance',
                    id=file_instance['id'],
                    is_deleted=True,
                )
                log.info('deleted file instance {}'.format(
                    file_instance['id']))

            # Update the file properties
            file_resource = self.update(
                'file_resource',
                id=file_resource['id'],
                filename=filename,
                created=storage_client.get_created_time(filename),
                size=storage_client.get_size(filename),
            )

        file_instance = self.add_instance(file_resource, storage)

        return file_resource, file_instance

    def update_file(self, file_instance):
        """
        Update a file resource to match the file pointed
        to by the given file instance.

        Args:
            file_instance (dict)

        Returns:
            file_instance (dict)
        """
        storage_client = self.get_storage_client(file_instance['storage']['name'])

        file_resource = self.update(
            'file_resource',
            id=file_instance['file_resource']['id'],
            created=storage_client.get_created_time(file_instance['file_resource']['filename']),
            size=storage_client.get_size(file_instance['file_resource']['filename']),
        )

        file_instance['file_resource'] = file_resource

        return file_instance

    def add_instance(self, file_resource, storage):
        """
        Add a file instance accounting for the possibility that we are replacing a deleted instance.

        Args:
            file_resource (dict)
            storage (dict)

        Returns:
            file_instance (dict)
        """

        file_instance = self.get_or_create(
            'file_instance',
            file_resource=file_resource['id'],
            storage=storage['id'],
        )

        if file_instance['is_deleted']:
            file_instance = self.update(
                'file_instance',
                id=file_instance['id'],
                is_deleted=False,
            )

        return file_instance

    def get_file_instance(self, file_resource, storage_name):
        """
        Given a file resource and a storage name, return the matching file instance.

        Args:
            file_resource (dict)
            storage_name (str)

        Returns:
            file_instance (dict)
        """
        for file_instance in file_resource['file_instances']:
            if file_instance['storage']['name'] == storage_name:
                file_instance = file_instance.copy()
                file_instance['file_resource'] = file_resource
                return file_instance

        raise NotFoundError

    def get_sequence_dataset_file_instances(self, dataset, storage_name):
        """
        Given a dataset get all file instances.

        Note: file_resource and sequence_dataset are added as fields
        to the file_instances

        Args:
            dataset (dict)
            storage_name (str)

        Returns:
            file_instances (list)
        """
        file_instances = []

        for file_resource in self.list('file_resource', sequencedataset__id=dataset['id']):

            file_instance = self.get_file_instance(file_resource, storage_name)
            file_instance['file_resource'] = file_resource
            file_instance['sequence_dataset'] = dataset

            file_instances.append(file_instance)

        return file_instances

    def get_dataset_file_instances(self, dataset_id, dataset_model, storage_name, filters=None):
        """
        Given a dataset get all file instances.

        Note: file_resource and sequence_dataset are added as fields
        to the file_instances

        Args:
            dataset (dict)
            storage_name (str)

        KwArgs:
            filters (dict): additional filters such as filename extension

        Returns:
            file_instances (list)
        """
        if filters is None:
            filters = {}

        file_instances = []

        if dataset_model == 'sequencedataset':
            file_resources = self.list('file_resource', sequencedataset__id=dataset_id, **filters)

        elif dataset_model == 'resultsdataset':
            file_resources = self.list('file_resource', resultsdataset__id=dataset_id, **filters)

        else:
            raise ValueError('unrecognized dataset model {}'.format(dataset_model))

        for file_resource in file_resources:

            file_instance = self.get_file_instance(file_resource, storage_name)
            file_instance['file_resource'] = file_resource

            file_instances.append(file_instance)

        return file_instances

    def is_sequence_dataset_on_storage(self, dataset, storage_name):
        """
        Given a dataset test if all files are on a specific storage.

        Args:
            dataset (dict)
            storage_name (str)

        Returns:
            bool
        """
        for file_resource in self.list('file_resource', sequencedataset__id=dataset['id']):
            try:
                self.get_file_instance(file_resource, storage_name)
            except NotFoundError:
                return False

        return True

    def tag(self, name, sequencedataset_set=(), resultsdataset_set=()):
        """
        Tag datasets.

        Args:
            name (str)
            sequencedataset_set (list)
            resultsdataset_set (list)

        Returns:
            tag (dict)
        """
        endpoint_url = self.join_urls(self.base_api_url, 'tag')

        fields = {
            'name': name,
            'sequencedataset_set': sequencedataset_set,
            'resultsdataset_set': resultsdataset_set,
        }
        payload = json.dumps(fields, cls=DjangoJSONEncoder)

        r = self.session.post(
            endpoint_url,
            data=payload)

        if not r.ok:
            raise Exception('failed with error: "{}", reason: "{}"'.format(
                r.reason, r.text))

        return r.json()
<|MERGE_RESOLUTION|>--- conflicted
+++ resolved
@@ -123,11 +123,7 @@
             filesize_on_azure = self.get_size(blobname)
             filesize = os.path.getsize(filepath)
 
-<<<<<<< HEAD
-            if size_on_blob != size_of_file:
-=======
             if filesize_on_azure != filesize:
->>>>>>> 8a04c9b1
                 raise Exception("Size mismatch: {} on Azure but file has size {}".format(filesize_on_azure, filesize))
 
             log.info("{} already exists on {}/{}".format(blobname, self.storage_account, self.storage_container))
