import logging
import datetime
import json
import os
import re
import collections
import yaml

from datamanagement.utils import dlp
import dbclients.tantalus
import dbclients.colossus
from dbclients.basicclient import NotFoundError
from datamanagement.utils.utils import make_dirs
from datamanagement.transfer_files import transfer_dataset

import generate_inputs
import launch_pipeline
import datamanagement.templates as templates
from utils import tantalus_utils, file_utils

log = logging.getLogger('sisyphus')

tantalus_api = dbclients.tantalus.TantalusApi()
colossus_api = dbclients.colossus.ColossusApi()


class AnalysisInfo:
    """
    A class representing an analysis information object in Colossus,
    containing settings for the analysis run.
    """
    def __init__(self, jira, log_file, args, update=False):
        self.jira = jira
        self.status = 'idle'

        self.aligner_choices = {
            'A':    'BWA_ALN_0_5_7',
            'M':    'BWA_MEM_0_7_6A',
        }

        self.reference_genome_choices = {
            'grch37': 'HG19',
            'mm10': 'MM10',
        }

        self.smoothing_choices = {
            'M':    'modal',
            'L':    'loess',
        }

        self.analysis_info = colossus_api.get('analysis_information', analysis_jira_ticket=jira)
        self.args = args

        self.aligner = self.get_aligner()
        self.smoothing = self.get_smoothing()
        self.reference_genome = self.get_reference_genome()
        self.pipeline_version = self.get_pipeline_version(update=update)

        self.id = self.analysis_info['id']
        self.analysis_run = self.analysis_info['analysis_run']['id']
        self.sequencing_ids = self.analysis_info['sequencings']
        self.log_file = log_file

        # Set the chip ID (= DLP library ID) from the sequencings associated with the analysis object from Colossus
        self.chip_id = self.get_chip_id()

    def get_reference_genome(self):
        reference_genome = self.analysis_info['reference_genome']['reference_genome']
        if reference_genome not in self.reference_genome_choices:
            raise Exception('Unrecognized reference genome {}'.format(reference_genome))
        return self.reference_genome_choices[reference_genome]

    def get_pipeline_version(self, update=False):
        version_str = self.analysis_info['version']
        if version_str.startswith('Single Cell Pipeline'):
            version_str = version_str.replace('Single Cell Pipeline', '').replace('_', '.')

        if version_str != self.args['version']:
            log.warning('Version for Analysis Information {} changed, previously {} now {}'.format(
                self.analysis_info['id'], version_str, self.args['version']))

            if update:
                colossus_api.update(
                    'analysis_information', 
                    id=self.analysis_info['id'], 
                    version=self.args['version'])
                analysis_info = colossus_api.get('analysis_information', id=self.analysis_info['id'])

        return self.args['version']

    def get_aligner(self):
        if 'aligner' in self.analysis_info:
            return self.aligner_choices[self.analysis_info['aligner']]
        return None

    def get_smoothing(self):
        if 'smoothing' in self.analysis_info:
            return self.smoothing_choices[self.analysis_info['smoothing']]
        return None

    def get_chip_id(self):
        chip_ids = set()
        for sequencing_id in self.sequencing_ids:
            chip_ids.add(colossus_api.get('sequencing', id=sequencing_id)['library'])
        return chip_ids.pop()

    def set_run_status(self, analysis_type):
        self.update('running')

    def set_archive_status(self):
        self.update('archiving')

    def set_error_status(self):
        self.update('error')

    def set_finish_status(self):
        self.update('complete')

    def update(self, status):
        data = {
            'run_status' :  status,
            'last_updated': datetime.datetime.now().isoformat(),
        }
        colossus_api.update('analysis_run', id=self.analysis_run, **data)

    def update_results_path(self, path_type, path):
        data = {
            path_type:      path,
            'last_updated': datetime.datetime.now().isoformat(),
        }

        colossus_api.update('analysis_run', id=self.analysis_run, **data)



class Analysis(object):
    """
    A class representing an Analysis model in Tantalus.
    """
    def __init__(self, analysis_type, args, storages, update=False):
        """
        Create an Analysis object in Tantalus.
        """
        if storages is None:
            raise Exception("no storages specified for Analysis")

        self.analysis_type = analysis_type

        self.analysis = self.get_or_create_analysis(args, analysis_type, update=update)

        self.storages = storages

        self.output_datasets = []

    @property
    def name(self):
        return self.analysis['name']

    @property
    def args(self):
        return self.analysis['args']

    @property
    def jira(self):
        return self.args['jira']

    @property
    def status(self):
        return self.analysis['status']

    @property
    def version(self):
        return self.analysis['version']

    def get_or_create_analysis(self, args, analysis_type, update=False):
        """
        Get the analysis by querying Tantalus. Create the analysis
        if it doesn't exist. Set the input dataset ids.
        """

        jira = args['jira']
        name = '{}_{}'.format(jira, self.analysis_type)
        version = args['version']

        log.info('Searching for existing analysis {}'.format(name))

        try:
            analysis = tantalus_api.get('analysis', name=name, jira_ticket=jira)
        except NotFoundError:
            analysis = None

        input_datasets = self.search_input_datasets(args)
        input_results = self.search_input_results(args)

        if analysis is not None:
            log.info('Found existing analysis {}'.format(name))

            updated = False

            fields_to_check = {
                'args': (args, lambda a, b: a != b),
                'version': (version, lambda a, b: a != b),
                'input_datasets': (input_datasets, lambda a, b: set(a) != set(b)),
                'input_results': (input_results, lambda a, b: set(a) != set(b)),
            }

            for field_name, (new_data, f_check) in fields_to_check.iteritems():
                if f_check(analysis[field_name], new_data):
                    if update:
                        tantalus_api.update('analysis', id=analysis['id'], **{field_name: new_data})
                        updated = True
                        log.info('{} for analysis {} changed, previously {}, now {}'.format(
                            field_name, name, analysis[field_name], new_data))
                    else:
                        log.warning('{} for analysis {} have changed, previously {}, now {}'.format(
                            field_name, name, analysis[field_name], new_data))

            if updated:
                analysis = tantalus_api.get('analysis', name=name, jira_ticket=jira)

        else:
            log.info('Creating analysis {}'.format(name))

            data = {
                'name':             name,
                'jira_ticket':      jira,
                'args':             args,
                'status':           'idle',
                'input_datasets':   input_datasets,
                'input_results':    input_results,
                'version':          version,
                'analysis_type':    self.analysis_type,
            }

            # TODO: created timestamp for analysis
            analysis = tantalus_api.create('analysis', **data)

        return analysis

    def get_input_file_instances(self, storage_name):
        """ Get file instances for input datasets.

        Args:
            storage_name: name of storage for which we want file instances

        Returns:
            input_file_instances: list of nested dictionaries for file instances
        """

        input_file_instances = []
        for dataset_id in self.analysis['input_datasets']:
            dataset = self.get_dataset(dataset_id)
            input_file_instances.extend(tantalus_api.get_sequence_dataset_file_instances(dataset, storage_name))
        return input_file_instances

    def add_inputs_yaml(self, inputs_yaml, update=False):
        """
        Add the inputs yaml to the logs field of the analysis.
        """

        log.info('Adding inputs yaml file {} to {}'.format(inputs_yaml, self.name))

        file_resource, file_instance = tantalus_api.add_file(
            storage_name=self.storages['local_results'],
            filepath=inputs_yaml,
            update=update,
         )

        tantalus_api.update('analysis', id=self.get_id(), logs=[file_resource['id']])

    def get_dataset(self, dataset_id):
        """
        Get a dataset by id.
        """
        return tantalus_api.get('sequence_dataset', id=dataset_id)

    def get_results(self, results_id):
        """
        Get a results by id.
        """
        return tantalus_api.get('results', id=results_id)

    def set_run_status(self):
        """
        Set run status of analysis to running.
        """
        self.update_status('running')
        self.update_last_updated()

    def set_archive_status(self):
        """
        Set run status of analysis to archiving.
        """
        self.update_status('archiving')
        self.update_last_updated()

    def set_complete_status(self):
        """
        Set run status of analysis to complete.
        """
        self.update_status('complete')
        self.update_last_updated()

    def set_error_status(self):
        """
        Set run status to error.
        """
        self.update_status('error')
        self.update_last_updated()

    def update_status(self, status):
        """
        Update the run status of the analysis in Tantalus.
        """
        self.analysis = tantalus_api.update('analysis', id=self.get_id(), status=status)

    def update_last_updated(self, last_updated=None):
        """
        Update the last updated field of the analysis in Tantalus.
        """
        if last_updated is None:
            last_updated = datetime.datetime.now().isoformat()
        self.analysis = tantalus_api.update('analysis', id=self.get_id(), last_updated=last_updated)

    def get_id(self):
        return self.analysis['id']

    @staticmethod
    def search_input_datasets(args):
        """
        Get the list of input datasets required to run this analysis.
        """
        return []

    @staticmethod
    def search_input_results(args):
        """
        Get the list of input results required to run this analysis.
        """
        return []

    def create_output_datasets(self):
        """
        Create the set of output sequence datasets produced by this analysis.
        """
        raise NotImplementedError

    def create_output_results(self, pipeline_dir, update=False):
        """
        Create the set of output results produced by this analysis.
        """
        tantalus_results = Results(
            self,
            self.storages['working_results'],
            pipeline_dir,
            update=update,
        )

        return tantalus_results

    def get_input_samples(self):
        """
        Get the primary keys for the samples associated with 
        the input datasets.
        """
        input_samples = set()
        for dataset_id in self.analysis['input_datasets']:
            dataset = self.get_dataset(dataset_id)
            input_samples.add(dataset['sample']['id'])
        return list(input_samples)

    def get_results_filenames(self):
        """
        Get the filenames of results from a list of templates.
        """
        raise NotImplementedError


class AlignAnalysis(Analysis):
    """
    A class representing an alignment analysis in Tantalus.
    """
    def __init__(self, args, **kwargs):
        super(AlignAnalysis, self).__init__('align', args, **kwargs)

    @staticmethod
    def search_input_datasets(args):
        """
        Query Tantalus for paired-end fastq datasets given library id and sample id.

        Returns:
            dataset_ids: list of ids for paired end fastq datasets
        """

        filter_lanes = []
        if args['gsc_lanes'] is not None:
            filter_lanes += args['gsc_lanes']
        if args['brc_flowcell_ids'] is not None:
            # Each BRC flowcell has 4 lanes
            filter_lanes += ['{}_{}'.format(args['brc_flowcell_ids'], i+1) for i in range(4)]

        datasets = tantalus_api.list(
            'sequence_dataset',
            library__library_id=args['library_id'],
            dataset_type='FQ',
        )

        if args['integrationtest']:
            # Skip checking of lanes and just return the dataset ids at this point,
            # since we're only considering a subset of lanes for testing
            return [dataset["id"] for dataset in datasets]

        if not datasets:
            raise Exception('no sequence datasets matching library_id {}'.format(args['library_id']))

        dataset_ids = set()

        for dataset in datasets:
            sequencing_centre = tantalus_utils.get_sequencing_centre_from_dataset(dataset)
            sequencing_instrument = tantalus_utils.get_sequencing_instrument_from_dataset(dataset)

            lanes = tantalus_utils.get_lanes_from_dataset(dataset)
            if len(lanes) != 1:
                raise Exception('sequence dataset {} has {} lanes'.format(dataset['id'], len(lanes)))

            lane_id = lanes.pop()  # One lane per fastq
            if filter_lanes and (lane_id not in filter_lanes):
                continue

            if 'gsc' in sequencing_centre.lower():
                # If the FASTQ was sequenced at the GSC, check that the lane id
                # is in the correct format
                # TODO: make sure the regular expression matches [flowcell_id]_[lane_number]
                tantalus_utils.check_gsc_lane_id(lane_id)

            dataset_ids.add(dataset['id'])

        return list(dataset_ids)

    def check_inputs_yaml(self, inputs_yaml_filename):
        inputs_dict = file_utils.load_yaml(inputs_yaml_filename)

        lanes = self.get_lanes().keys()
        input_lanes = inputs_dict.values()[0]['fastqs'].keys()

        num_cells = len(inputs_dict)
        fastq_1_set = set()
        fastq_2_set = set()

        for cell_id, cell_info in inputs_dict.iteritems():
            fastq_1 = cell_info["fastqs"].values()[0]["fastq_1"]
            fastq_2 = cell_info["fastqs"].values()[0]["fastq_2"]

            fastq_1_set.add(fastq_1)
            fastq_2_set.add(fastq_2)

        if not (num_cells == len(fastq_1_set) == len(fastq_2_set)):
            raise Exception("number of cells is {} but found {} unique fastq_1 and {} unique fastq_2 in inputs yaml".format(
                num_cells, len(fastq_1_set), len(fastq_2_set)))

        if set(lanes) != set(input_lanes):
            raise Exception('lanes in input datasets: {}\nlanes in inputs yaml: {}'.format(
                lanes, input_lanes
            ))

    def _generate_cell_metadata(self, args, storage_name):
        """ Generates per cell metadata

        Args:
            storage_name: Which tantalus storage to look at
        """
        log.info('Generating cell metadata')
        reference_genome_choices = {
            'grch37': 'HG19',
            'mm10': 'MM10',
        }

        inverted_ref_genome_map = dict([[v,k] for k,v in reference_genome_choices.items()])
        library_id = args["library_id"]
        if args["integrationtest"]:
            library_id = library_id.strip("TEST")

        sample_info = generate_inputs.generate_sample_info(library_id)

        if sample_info['index_sequence'].duplicated().any():
            raise Exception('Duplicate index sequences in sample info.')

        if sample_info['cell_id'].duplicated().any():
            raise Exception('Duplicate cell ids in sample info.')

        file_instances = self.get_input_file_instances(storage_name)
        lanes = self.get_lanes()

        # Sort by index_sequence, lane id, read end
        fastq_file_instances = dict()

        tantalus_index_sequences = set()
        colossus_index_sequences = set()

        for file_instance in file_instances:
            lane_id = tantalus_utils.get_flowcell_lane(file_instance['sequence_dataset']['sequence_lanes'][0])
            read_end = file_instance['file_resource']['sequencefileinfo']['read_end']
            index_sequence = file_instance['file_resource']['sequencefileinfo']['index_sequence']
            tantalus_index_sequences.add(index_sequence)
            fastq_file_instances[(index_sequence, lane_id, read_end)] = file_instance

        input_info = {}

        for idx, row in sample_info.iterrows():
            index_sequence = row['index_sequence']

            if args["integrationtest"] and (index_sequence not in tantalus_index_sequences):
                # Skip index sequences that are not found in the Tantalus dataset, since
                # we need to refer to the original library in Colossus for metadata, but
                # we don't want to iterate through all the cells present in that library
                continue

            colossus_index_sequences.add(index_sequence)
            
            lane_fastqs = collections.defaultdict(dict)
            for lane_id, lane in lanes.iteritems():
                sequencing_centre = fastq_file_instances[(index_sequence, lane_id, 1)]['sequence_dataset']['sequence_lanes'][0]['sequencing_centre']
                sequencing_instrument = fastq_file_instances[(index_sequence, lane_id, 1)]['sequence_dataset']['sequence_lanes'][0]['sequencing_instrument']
                lane_fastqs[lane_id]['fastq_1'] = str(fastq_file_instances[(index_sequence, lane_id, 1)]['filepath'])
                lane_fastqs[lane_id]['fastq_2'] = str(fastq_file_instances[(index_sequence, lane_id, 2)]['filepath'])
                lane_fastqs[lane_id]['sequencing_center'] = str(sequencing_centre)
                lane_fastqs[lane_id]['sequencing_instrument'] = str(sequencing_instrument)


            if len(lane_fastqs) == 0:
                raise Exception('No fastqs for cell_id {}, index_sequence {}'.format(
                    row['cell_id'], row['index_sequence']))

            bam_filename = templates.SC_WGS_BAM_TEMPLATE.format(
                library_id=args['library_id'],
                ref_genome=inverted_ref_genome_map[args['ref_genome']],
                aligner_name=args['aligner'],
                number_lanes=len(lanes),
                cell_id=row['cell_id'],
            )

            bam_filepath = str(tantalus_api.get_filepath(storage_name, bam_filename))

            sample_id = row['sample_id']
            if args['integrationtest']:
               sample_id += "TEST"

            input_info[str(row['cell_id'])] = {
                'fastqs':       dict(lane_fastqs),
                'bam':          bam_filepath,
                'pick_met':     str(row['pick_met']),
                'condition':    str(row['condition']),
                'primer_i5':    str(row['primer_i5']),
                'index_i5':     str(row['index_i5']),
                'primer_i7':    str(row['primer_i7']),
                'index_i7':     str(row['index_i7']),
                'img_col':      int(row['img_col']),
                'column':       int(row['column']),
                'row':          int(row['row']),
                'sample_type':  'null' if (row['sample_type'] == 'X') else str(row['sample_type']),
                'index_sequence': str(row['primer_i7']) + '-' + str(row['primer_i5']),
                'sample_id':    str(sample_id),
            }

        if colossus_index_sequences != tantalus_index_sequences:
            raise Exception("index sequences in Colossus and Tantalus do not match")

        return input_info

    def generate_inputs_yaml(self, args, inputs_yaml_filename):
        """ Generates a YAML file of input information

        Args:
            inputs_yaml_filename: the directory to which the YAML file should be saved
            storage_name: Which tantalus storage to look at
        """

        input_info = self._generate_cell_metadata(args, self.storages['working_inputs'])

        with open(inputs_yaml_filename, 'w') as inputs_yaml:
            yaml.dump(input_info, inputs_yaml, default_flow_style=False)

        self.check_inputs_yaml(inputs_yaml_filename)

    def get_lanes(self):
        """
        Get the lanes for each input dataset for the analysis.
        """
        lanes = dict()
        for dataset_id in self.analysis['input_datasets']:
            dataset = self.get_dataset(dataset_id)
            for lane in dataset['sequence_lanes']:
                lane_id = tantalus_utils.get_flowcell_lane(lane)
                lanes[lane_id] = lane
        return lanes

    def create_output_datasets(self, tag_name=None, update=False):
        """
        """
        cell_metadata = self._generate_cell_metadata(self.args, self.storages['working_inputs'])
        sequence_lanes = []

        for lane_id, lane in self.get_lanes().iteritems():

            if self.args["integrationtest"]:
                lane["flowcell_id"] += "TEST"

            sequence_lanes.append(dict(
                flowcell_id=lane["flowcell_id"],
                lane_number=lane["lane_number"]))

        output_file_info = []
        for cell_id, metadata in cell_metadata.iteritems():
            log.info('getting bam metadata for cell {}'.format(cell_id))

            bam_filepath = metadata['bam']

            for filepath in (bam_filepath, bam_filepath + '.bai'):
                file_info = dict(
                    analysis_id=self.analysis['id'],
                    dataset_type='BAM',
                    sample_id=metadata['sample_id'],
                    library_id=self.args['library_id'],
                    library_type='SC_WGS',
                    index_format='D',
                    sequence_lanes=sequence_lanes,
                    ref_genome=self.args['ref_genome'],
                    aligner_name=self.args['aligner'],
                    index_sequence=metadata['index_sequence'],
                    filepath=filepath,
                )
                
                output_file_info.append(file_info)

        log.info('creating sequence dataset models for output bams')

        self.output_datasets = dlp.create_sequence_dataset_models(
            file_info=output_file_info,
            storage_name=self.storages["working_inputs"],
            tag_name=tag_name,  # TODO: tag?
            tantalus_api=tantalus_api,
            analysis_id=self.get_id(),
            update=update,
        )

        log.info("created sequence datasets {}".format(self.output_datasets))

    def get_output_datasets(self):
        return self.output_datasets

    def get_results_filenames(self):
        results_prefix = os.path.join(
            self.args["job_subdir"],
            "results",
            "results",
            "alignment")

        filenames = [
            os.path.join("plots", "{library_id}_plot_metrics.pdf"),
            "{library_id}_alignment_metrics.h5",
            "info.yaml"
        ]

        return [os.path.join(results_prefix, filename.format(**self.args)) for filename in filenames]

    def run_pipeline(self, args):
        if args["skip_pipeline"]:
            return launch_pipeline.run_pipeline2
        else:
            return launch_pipeline.run_pipeline

class HmmcopyAnalysis(Analysis):
    """
    A class representing an hmmcopy analysis in Tantalus.
    """
    def __init__(self, args, **kwargs):
        super(HmmcopyAnalysis, self).__init__('hmmcopy', args, **kwargs)

    @staticmethod
    def search_input_datasets(args):
        """
        Get the input BAM datasets for this analysis.
        """
        
        filter_lane_flowcells = []
        dataset_ids = set()

        if args['gsc_lanes'] is not None:
            for lane in args['gsc_lanes']:
                flowcell_id = (args['gsc_lanes'].split('_'))[0]
                lane_number = (args['gsc_lanes'].split('_'))[1]
                sequence_lane = tantalus_api.get(
                    'sequencing_lane',
                    flowcell_id=flowcell_id,
                    lane_number=lane_number
                )
<<<<<<< HEAD

                filter_lane_flowcells.extend(flowcell_id)

        if args['brc_flowcell_ids'] is not None:
            for flowcell_id in args['brc_flowcell_ids']:
                sequence_lane = tantalus_api.get(
                    'sequencing_lane',
                    flowcell_id=flowcell_id
                )

                filter_lane_flowcells.extend(flowcell_id)

        if not filter_lane_flowcells:
            datasets = tantalus_api.list(
            'sequence_dataset', 
            library__library_id=args['library_id'], 
            reference_genome=args['ref_genome'],
            dataset_type='BAM',
            )           

            if not datasets:
                raise Exception('no sequence datasets matching library_id {}'.format(args['library_id']))

            # return [dataset["id"] for dataset in datasets]

=======

                filter_lane_flowcells.extend(flowcell_id)

        if args['brc_flowcell_ids'] is not None:
            for flowcell_id in args['brc_flowcell_ids']:
                sequence_lane = tantalus_api.get(
                    'sequencing_lane',
                    flowcell_id=flowcell_id
                )

                filter_lane_flowcells.extend(flowcell_id)

        if not filter_lane_flowcells:
            datasets = tantalus_api.list(
            'sequence_dataset', 
            library__library_id=args['library_id'], 
            reference_genome=args['ref_genome'],
            dataset_type='BAM',
            )           

            if not datasets:
                raise Exception('no sequence datasets matching library_id {}'.format(args['library_id']))

            # return [dataset["id"] for dataset in datasets]

>>>>>>> ec39735c
            for dataset in datasets:
                dataset_ids.add(dataset['id'])
            
            return list(dataset_ids)

        for flowcell_id in filter_lane_flowcells:
            datasets = tantalus_api.list(
                'sequence_dataset', 
                library__library_id=args['library_id'], 
                reference_genome=args['ref_genome'],
                dataset_type='BAM',
                sequence_lane__flowcell_id=flowcell_id
            )   

            for dataset in list(datasets):
                dataset_ids.add(dataset['id'])

        return list(dataset_ids)
      
    def get_results_filenames(self):
        results_prefix = os.path.join(
            self.args["job_subdir"],
            "results",
            "results",
            "hmmcopy_autoploidy")

        filenames = [
            os.path.join("plots", "bias", "{library_id}_bias.tar.gz"),
            os.path.join("plots", "segments", "{library_id}_segs.tar.gz"),
            os.path.join("plots", "{library_id}_heatmap_by_ec_filtered.pdf"),
            os.path.join("plots", "{library_id}_heatmap_by_ec.pdf"),
            os.path.join("plots", "{library_id}_kernel_density.pdf"),
            os.path.join("plots", "{library_id}_metrics.pdf"),
            "{library_id}_hmmcopy.h5",
            "{library_id}_igv_segments.seg",
            "info.yaml"
        ]

        return [os.path.join(results_prefix, filename.format(**self.args)) for filename in filenames]

    def run_pipeline(self, args):
        if args["skip_pipeline"]:
            return launch_pipeline.run_pipeline2
        else:
            return launch_pipeline.run_pipeline

    def generate_inputs_yaml(self, args, inputs_yaml_filename):
        log.info("inputs.yaml should already exists from align analysis.")
        pass

    def create_output_datasets(self, tag_name=None, update=False):
        log.info("No outputs need to be created for hmmcopy analysis.")
        pass

    def get_output_datasets(self):
        return self.output_datasets


class PseudoBulkAnalysis(Analysis):
    """
    A class representing an pseudobulk analysis in Tantalus.
    """
    def __init__(self, args, **kwargs):
        super(PseudoBulkAnalysis, self).__init__('pseudobulk', args, **kwargs)

    @staticmethod
    def search_input_datasets(args):
        """
        Query Tantalus for bams that match the associated
        pseudobulk analysis.
        """

        jira = args['jira']

        datasets = tantalus_api.list(
            'sequence_dataset',
            tags__name=jira)

        dataset_ids = [dataset['id'] for dataset in datasets]

        return dataset_ids

    def generate_inputs_yaml(self, inputs_yaml_filename, storage_name):
        """ Generates a YAML file of input information

        Args:
            inputs_yaml_filename: the directory to which the YAML file should be saved
            storage_name: Which tantalus storage to look at
        """
        make_dirs(os.path.dirname(inputs_yaml_filename))

        input_info = {'normal': {}, 'tumour': {}}

        for dataset_id in self.analysis['input_datasets']:
            dataset = self.get_dataset(dataset_id)

            library_id = dataset['library']['library_id']
            sample_id = dataset['sample']['sample_id']

            if sample_id == args['matched_normal_sample']:
                for file_instance in tantalus_api.get_sequence_dataset_file_instances(dataset, storage_name):
                    extension = os.path.splitext(file_instance['file_resource']['filename'])[1]

                    if not extension == 'bam':
                        continue

                    filepath = str(file_instance['filepath'])

                    assert 'bam' not in input_info['normal']
                    input_info['normal'] = {'bam': filepath}

            else:
                sample_info = generate_inputs.generate_sample_info(library_id)
                cell_ids = sample_info.set_index('index_sequence')['cell_id'].to_dict()

                for file_instance in tantalus_api.get_sequence_dataset_file_instances(dataset, storage_name):
                    extension = os.path.splitext(file_instance['file_resource']['filename'])[1]

                    if not extension == 'bam':
                        continue

                    index_sequence = str(file_instance['file_resource']['sequencefileinfo']['index_sequence'])
                    cell_id = str(cell_ids[index_sequence])
                    filepath = str(file_instance['filepath'])

                    if sample_id not in input_info['tumour']:
                        input_info['tumour'][sample_id] = {}

                    if cell_id not in input_info['tumour'][sample_id]:
                        input_info['tumour'][sample_id][cell_id] = {}

                    input_info['tumour'][sample_id][cell_id] = {'bam': filepath}

        with open(inputs_yaml_filename, 'w') as inputs_yaml:
            yaml.safe_dump(input_info, inputs_yaml, default_flow_style=False)

    def get_results_filenames(self):
        """ Get list of results produced by pseudobulk pipeline.
        """
        results_prefix = os.path.join(
            self.args["job_subdir"],
            "results")

        # TODO: get sample ids helper
        sample_ids = set()
        for dataset_id in self.analysis['input_datasets']:
            dataset = self.get_dataset(dataset_id)
            sample_ids.add(dataset['sample']['sample_id'])

        filenames = []
        filenames.append('haplotypes.tsv')
        for sample_id in sample_ids:
            if sample_id == self.args['matched_normal_sample']:
                continue
            filenames.append('{}_allele_counts.csv'.format(sample_id))
            filenames.append('{}_snv_annotations.h5'.format(sample_id))
            filenames.append('{}_snv_counts.h5'.format(sample_id))
            filenames.append('{}_destruct.h5'.format(sample_id))
            for snv_caller in ('museq', 'strelka_snv', 'strelka_indel'):
                filenames.append('{}_{}.vcf.gz'.format(sample_id, snv_caller))
                filenames.append('{}_{}.vcf.gz.csi'.format(sample_id, snv_caller))
                filenames.append('{}_{}.vcf.gz.tbi'.format(sample_id, snv_caller))

        return [os.path.join(results_prefix, filename.format(**self.args)) for filename in filenames]

    def run_pipeline(self, args):
        if args["skip_pipeline"]:
            return launch_pipeline.run_pipeline2
        else:
            return launch_pipeline.run_pipeline

class CNCloneAnalysis(Analysis):
    """
    A class representing an copy number clone analysis in Tantalus.
    """
    def __init__(self, args, **kwargs):
        super(CNCloneAnalysis, self).__init__('cnclone', args, **kwargs)

    @staticmethod
    def search_input_results(args):
        """
        Query Tantalus for hmmcopy inputs that match the associated
        cnclone analysis.
        """

        jira = args['jira']

        input_results = tantalus_api.list(
            'results',
            tags__name=jira)

        for results in input_results:
            if results["results_type"] != "hmmcopy":
                raise ValueError("Expected hmmcopy results, got {}".format(results["results_type"]))

        results_ids = [results['id'] for results in input_results]

        return results_ids

    def generate_inputs_yaml(self, inputs_yaml_filename, storage_name):
        """ Generates a YAML file of input information

        Args:
            inputs_yaml_filename: the directory to which the YAML file should be saved
            storage_name: Which tantalus storage to look at
        """

        input_info = {
            "samples": args["samples"],
            "hmmcopy": [],
        }

        for results_id in self.analysis['input_results']:
            results = self.get_results(results_id)

            # TODO: check samples

            for file_instance in tantalus_api.get_sequence_dataset_file_instances(dataset, storage_name):
                if file_instance["file_resource"]["filename"].endswith("_hmmcopy.h5"):
                    input_info["hmmcopy"].append(file_instance["filepath"])

        with open(inputs_yaml_filename, 'w') as inputs_yaml:
            yaml.safe_dump(input_info, inputs_yaml, default_flow_style=False)

    def run_pipeline(self, args):
        if args["skip_pipeline"]:
            return launch_pipeline.run_pipeline2
        else:
            return launch_pipeline.run_pipeline


class Results:
    """
    A class representing a Results model in Tantalus.
    """
    def __init__(
            self,
            tantalus_analysis,
            storage_name,
            pipeline_dir,
            update=False,
        ):
        """
        Create a Results object in Tantalus.
        """

        self.tantalus_analysis = tantalus_analysis
        self.storage_name = storage_name
        self.name = '{}_{}'.format(self.tantalus_analysis.jira, self.tantalus_analysis.analysis_type)
        self.analysis = self.tantalus_analysis.get_id()
        self.analysis_type = self.tantalus_analysis.analysis_type
        self.samples = self.tantalus_analysis.get_input_samples()
        self.pipeline_version = self.tantalus_analysis.version
        self.last_updated = datetime.datetime.now().isoformat()

        self.results = self.get_or_create_results(update=update)

    def get_or_create_results(self, update=False):
        log.info('Searching for existing results {}'.format(self.name))

        try:
            results = tantalus_api.get(
                'results',
                name=self.name,
                results_type=self.analysis_type,
                analysis=self.analysis,
            )
        except NotFoundError:
            results = None

        self.file_resources = self.get_file_resources(update=update)

        if results is not None:

            updated = False

            log.info('Found existing results {}'.format(self.name))

            if set(results['file_resources']) != set(self.file_resources):
                if update:
                    tantalus_api.update('results', id=results['id'], file_resources=self.file_resources)
                    updated=True
                    log.info('File resources for analysis {} have changed, previously {}, now {}'.format(
                        self.name, results['file_resources'], self.file_resources))
                else:
                    log.warning('File resources for analysis {} have changed, previously {}, now {}'.format(
                        self.name, results['file_resources'], self.file_resources))

            if updated:
                results = tantalus_api.get(
                    'results', 
                    name=self.name, 
                    results_type=self.analysis_type, 
                    analysis=self.analysis,
                )
        else:
            log.info('Creating results {}'.format(self.name))

            data = {
                'name':             self.name,
                'results_type':     self.analysis_type,
                'results_version':  self.pipeline_version,
                'analysis':         self.analysis,
                'file_resources':   self.file_resources,
                'samples':          self.samples,
            }

            # TODO: created timestamp for results
            results = tantalus_api.create('results', **data)

        return results

    def update_results(self, field):
        field_value = vars(self)[field]
        if self.results[field] != field_value:
            tantalus_api.update('results', id=self.get_id(), **{field: field_value})


    def get_file_resources(self, update=False):
        """
        Create file resources for each results file and return their ids.
        """
        file_resource_ids = set()

        storage_client = tantalus_api.get_storage_client(self.storage_name)
        results_filenames = self.tantalus_analysis.get_results_filenames()

        for result_filename in results_filenames:  # Exclude metrics files
            result_filepath = os.path.join(storage_client.prefix, result_filename)
            file_resource, file_instance = tantalus_api.add_file(
                storage_name=self.storage_name,
                filepath=result_filepath,
                update=update,
            )

            file_resource_ids.add(file_resource["id"])
            
        return list(file_resource_ids)

    def get_id(self):
        return self.results['id']<|MERGE_RESOLUTION|>--- conflicted
+++ resolved
@@ -694,7 +694,7 @@
                     flowcell_id=flowcell_id,
                     lane_number=lane_number
                 )
-<<<<<<< HEAD
+
 
                 filter_lane_flowcells.extend(flowcell_id)
 
@@ -718,35 +718,6 @@
             if not datasets:
                 raise Exception('no sequence datasets matching library_id {}'.format(args['library_id']))
 
-            # return [dataset["id"] for dataset in datasets]
-
-=======
-
-                filter_lane_flowcells.extend(flowcell_id)
-
-        if args['brc_flowcell_ids'] is not None:
-            for flowcell_id in args['brc_flowcell_ids']:
-                sequence_lane = tantalus_api.get(
-                    'sequencing_lane',
-                    flowcell_id=flowcell_id
-                )
-
-                filter_lane_flowcells.extend(flowcell_id)
-
-        if not filter_lane_flowcells:
-            datasets = tantalus_api.list(
-            'sequence_dataset', 
-            library__library_id=args['library_id'], 
-            reference_genome=args['ref_genome'],
-            dataset_type='BAM',
-            )           
-
-            if not datasets:
-                raise Exception('no sequence datasets matching library_id {}'.format(args['library_id']))
-
-            # return [dataset["id"] for dataset in datasets]
-
->>>>>>> ec39735c
             for dataset in datasets:
                 dataset_ids.add(dataset['id'])
             
