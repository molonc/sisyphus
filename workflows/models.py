import logging
import datetime
import json
import os
import re
import collections
import yaml
import hashlib
import subprocess
from datamanagement.utils import dlp
import dbclients.tantalus
import dbclients.colossus
from dbclients.basicclient import NotFoundError
from datamanagement.utils.utils import make_dirs
from datamanagement.transfer_files import transfer_dataset

import generate_inputs
import launch_pipeline
import datamanagement.templates as templates
from utils import tantalus_utils, file_utils

log = logging.getLogger('sisyphus')

tantalus_api = dbclients.tantalus.TantalusApi()
colossus_api = dbclients.colossus.ColossusApi()


class AnalysisInfo:
    """
    A class representing an analysis information object in Colossus,
    containing settings for the analysis run.
    """
    def __init__(self, jira, log_file, version, analysis_type, update=False):
        self.jira = jira
        self.status = 'idle'

        self.aligner_choices = {
            'A':    'BWA_ALN_0_5_7',
            'M':    'BWA_MEM_0_7_6A',
        }

        self.reference_genome_choices = {
            'grch37': 'HG19',
            'mm10': 'MM10',
        }

        self.smoothing_choices = {
            'M':    'modal',
            'L':    'loess',
        }

        self.analysis_info = colossus_api.get('analysis_information', analysis_jira_ticket=jira)
        self.version = version

        self.aligner = self.get_aligner()
        self.smoothing = self.get_smoothing()
        self.reference_genome = self.get_reference_genome()
        self.pipeline_version = self.get_pipeline_version(update=update)

        self.id = self.analysis_info['id']
        self.analysis_run = self.analysis_info['analysis_run']['id']
        self.sequencing_ids = self.analysis_info['sequencings']
        self.log_file = log_file

        # Set the chip ID (= DLP library ID) from the sequencings associated with the analysis object from Colossus
        self.chip_id = self.get_chip_id()

    def get_reference_genome(self):
        reference_genome = self.analysis_info['reference_genome']['reference_genome']
        if reference_genome not in self.reference_genome_choices:
            raise Exception('Unrecognized reference genome {}'.format(reference_genome))
        return self.reference_genome_choices[reference_genome]

    def get_pipeline_version(self, update=False):
        version_str = self.analysis_info['version']
        if version_str.startswith('Single Cell Pipeline'):
            version_str = version_str.replace('Single Cell Pipeline', '').replace('_', '.')

        if version_str != self.version:
            log.warning('Version for Analysis Information {} changed, previously {} now {}'.format(
                self.analysis_info['id'], version_str, self.version))

            if update:
                colossus_api.update(
                    'analysis_information', 
                    id=self.analysis_info['id'], 
                    version=self.version)
                analysis_info = colossus_api.get('analysis_information', id=self.analysis_info['id'])

        return self.version

    def get_aligner(self):
        if 'aligner' in self.analysis_info:
            return self.aligner_choices[self.analysis_info['aligner']]
        return None

    def get_smoothing(self):
        if 'smoothing' in self.analysis_info:
            return self.smoothing_choices[self.analysis_info['smoothing']]
        return None

    def get_chip_id(self):
        chip_ids = set()
        for sequencing_id in self.sequencing_ids:
            chip_ids.add(colossus_api.get('sequencing', id=sequencing_id)['library'])
        return chip_ids.pop()

    def set_run_status(self):
        self.update('running')

    def set_archive_status(self):
        self.update('archiving')

    def set_error_status(self):
        self.update('error')

    def set_finish_status(self, analysis_type):
        self.update('{}_complete'.format(analysis_type))

    def update(self, status):
        data = {
            'run_status' :  status,
            'last_updated': datetime.datetime.now().isoformat(),
        }
        colossus_api.update('analysis_run', id=self.analysis_run, **data)

    def update_results_path(self, path_type, path):
        data = {
            path_type:      path,
            'last_updated': datetime.datetime.now().isoformat(),
        }

        colossus_api.update('analysis_run', id=self.analysis_run, **data)



class Analysis(object):
    """
    A class representing an Analysis model in Tantalus.
    """
    def __init__(self, analysis_type, jira, version, args, storages, update=False):
        """
        Create an Analysis object in Tantalus.
        """
        if storages is None:
            raise Exception("no storages specified for Analysis")

        self.analysis_type = analysis_type
        self.analysis = self.get_or_create_analysis(jira, version, args, update=update)
        self.storages = storages

    @property
    def name(self):
        return self.analysis['name']

    @property
    def args(self):
        return self.analysis['args']

    @property
    def jira(self):
        return self.analysis['jira_ticket']

    @property
    def status(self):
        return self.analysis['status']

    @property
    def version(self):
        return self.analysis['version']

    def generate_unique_name(self, jira, version, args, input_datasets, input_results):
        raise NotImplementedError()

    def get_or_create_analysis(self, jira, version, args, update=False):
        """
        Get the analysis by querying Tantalus. Create the analysis
        if it doesn't exist. Set the input dataset ids.
        """

        input_datasets = self.search_input_datasets(args)
        input_results = self.search_input_results(args)

        name = self.generate_unique_name(jira, version, args, input_datasets, input_results)

        log.info('Searching for existing analysis {}'.format(name))

        try:
            analysis = tantalus_api.get('analysis', name=name, jira_ticket=jira)
        except NotFoundError:
            analysis = None

        if analysis is not None:
            log.info('Found existing analysis {}'.format(name))

            updated = False

            fields_to_check = {
                'args': (args, lambda a, b: a != b),
                'version': (version, lambda a, b: a != b),
                'input_datasets': (input_datasets, lambda a, b: set(a) != set(b)),
                'input_results': (input_results, lambda a, b: set(a) != set(b)),
            }

            for field_name, (new_data, f_check) in fields_to_check.items():
                if f_check(analysis[field_name], new_data):
                    if update:
                        tantalus_api.update('analysis', id=analysis['id'], **{field_name: new_data})
                        updated = True
                        log.info('{} for analysis {} changed, previously {}, now {}'.format(
                            field_name, name, analysis[field_name], new_data))
                    else:
                        log.warning('{} for analysis {} have changed, previously {}, now {}'.format(
                            field_name, name, analysis[field_name], new_data))

            if updated:
                analysis = tantalus_api.get('analysis', name=name, jira_ticket=jira)

        else:
            log.info('Creating analysis {}'.format(name))

            data = {
                'name':             name,
                'jira_ticket':      jira,
                'args':             args,
                'status':           'idle',
                'input_datasets':   input_datasets,
                'input_results':    input_results,
                'version':          version,
                'analysis_type':    self.analysis_type,
            }

            # TODO: created timestamp for analysis
            analysis = tantalus_api.create('analysis', **data)

        return analysis

    def get_input_datasets(self):
        """ Get input dataset ids
        """
        return self.analysis['input_datasets']

    def get_input_results(self):
        """ Get input results ids
        """
        return self.analysis['input_results']

    def add_inputs_yaml(self, inputs_yaml, update=False):
        """
        Add the inputs yaml to the logs field of the analysis.
        """

        log.info('Adding inputs yaml file {} to {}'.format(inputs_yaml, self.name))

        file_resource, file_instance = tantalus_api.add_file(
            storage_name=self.storages['local_results'],
            filepath=inputs_yaml,
            update=update,
         )

        tantalus_api.update('analysis', id=self.get_id(), logs=[file_resource['id']])

    def get_dataset(self, dataset_id):
        """
        Get a dataset by id.
        """
        return tantalus_api.get('sequence_dataset', id=dataset_id)

    def get_results(self, results_id):
        """
        Get a results by id.
        """
        return tantalus_api.get('results', id=results_id)

    def set_run_status(self):
        """
        Set run status of analysis to running.
        """
        self.update_status('running')
        self.update_last_updated()

    def set_archive_status(self):
        """
        Set run status of analysis to archiving.
        """
        self.update_status('archiving')
        self.update_last_updated()

    def set_complete_status(self):
        """
        Set run status of analysis to complete.
        """
        self.update_status('complete')
        self.update_last_updated()

    def set_error_status(self):
        """
        Set run status to error.
        """
        self.update_status('error')
        self.update_last_updated()

    def update_status(self, status):
        """
        Update the run status of the analysis in Tantalus.
        """
        self.analysis = tantalus_api.update('analysis', id=self.get_id(), status=status)

    def update_last_updated(self, last_updated=None):
        """
        Update the last updated field of the analysis in Tantalus.
        """
        if last_updated is None:
            last_updated = datetime.datetime.now().isoformat()
        self.analysis = tantalus_api.update('analysis', id=self.get_id(), last_updated=last_updated)

    def get_id(self):
        return self.analysis['id']

    @staticmethod
    def search_input_datasets(args):
        """
        Get the list of input datasets required to run this analysis.
        """
        return []

    @staticmethod
    def search_input_results(args):
        """
        Get the list of input results required to run this analysis.
        """
        return []

    def create_output_datasets(self, update=False):
        """
        Create the set of output sequence datasets produced by this analysis.
        """
        return []

    def create_output_results(self, update=False):
        """
        Create the set of output results produced by this analysis.
        """
        tantalus_results = Results(
            self,
            self.storages['working_results'],
            update=update,
        )

        return [tantalus_results.get_id()]

    def get_input_samples(self):
        """
        Get the primary keys for the samples associated with 
        the input datasets.
        """
        input_samples = set()
        for dataset_id in self.analysis['input_datasets']:
            dataset = self.get_dataset(dataset_id)
            input_samples.add(dataset['sample']['id'])
        return list(input_samples)

    def get_input_libraries(self):
        """
        Get the primary keys for the libraries associated with 
        the input datasets.
        """
        input_libraries = set()
        for dataset_id in self.analysis['input_datasets']:
            dataset = self.get_dataset(dataset_id)
            input_libraries.add(dataset['library']['id'])
        return list(input_libraries)

    def get_results_filenames(self):
        """
        Get the filenames of results from a list of templates.
        """
        raise NotImplementedError


class AlignHmmcopyMixin(object):
    """
    Common functionality for both Align and Hmmcopy analyses.
    """

    def generate_unique_name(self, jira, version, args, input_datasets, input_results):
        lanes = set()

        for input_dataset in input_datasets:
            dataset = tantalus_api.get('sequence_dataset', id=input_dataset)
            for sequence_lane in dataset['sequence_lanes']:
                lane = "{}_{}".format(sequence_lane['flowcell_id'], sequence_lane['lane_number'])
                lanes.add(lane)

        lanes = ", ".join(sorted(lanes))
        lanes = hashlib.md5(lanes.encode('utf-8'))
        lanes_hashed = "{}".format(lanes.hexdigest()[:8])

        # MAYBE: Add this to templates?
        name = "sc_{}_{}_{}_{}_{}".format(
            self.analysis_type, 
            args['aligner'], 
            args['ref_genome'], 
            args['library_id'],
            lanes_hashed,
        )

        return name


class AlignAnalysis(AlignHmmcopyMixin, Analysis):
    """
    A class representing an alignment analysis in Tantalus.
    """
    def __init__(self, jira, version, args, run_options, **kwargs):
        super(AlignAnalysis, self).__init__('align', jira, version, args, **kwargs)
        self.run_options = run_options

    @staticmethod
    def search_input_datasets(args):
        """
        Query Tantalus for paired-end fastq datasets given library id and sample id.

        Returns:
            dataset_ids: list of ids for paired end fastq datasets
        """

        filter_lanes = []
        if args['gsc_lanes'] is not None:
            filter_lanes += args['gsc_lanes']
        if args['brc_flowcell_ids'] is not None:
            # Each BRC flowcell has 4 lanes
            filter_lanes += ['{}_{}'.format(args['brc_flowcell_ids'], i+1) for i in range(4)]

        datasets = tantalus_api.list(
            'sequence_dataset',
            library__library_id=args['library_id'],
            dataset_type='FQ',
        )

        if not datasets:
            raise Exception('no sequence datasets matching library_id {}'.format(args['library_id']))

        dataset_ids = set()

        for dataset in datasets:
            if len(dataset['sequence_lanes']) != 1:
                raise Exception('sequence dataset {} has {} lanes'.format(
                    dataset['id'], len(dataset['sequence_lanes'])))

            lane_id = '{}_{}'.format(
                dataset['sequence_lanes'][0]['flowcell_id'],
                dataset['sequence_lanes'][0]['lane_number'],
            )

            if filter_lanes and (lane_id not in filter_lanes):
                continue

            dataset_ids.add(dataset['id'])

        return list(dataset_ids)

    def check_inputs_yaml(self, inputs_yaml_filename):
        inputs_dict = file_utils.load_yaml(inputs_yaml_filename)

        lanes = list(self.get_lanes().keys())
        input_lanes = list(inputs_dict.values())[0]['fastqs'].keys()

        num_cells = len(inputs_dict)
        fastq_1_set = set()
        fastq_2_set = set()

        for cell_id, cell_info in inputs_dict.items():
            fastq_1 = list(cell_info["fastqs"].values())[0]["fastq_1"]
            fastq_2 = list(cell_info["fastqs"].values())[0]["fastq_2"]

            fastq_1_set.add(fastq_1)
            fastq_2_set.add(fastq_2)

        if not (num_cells == len(fastq_1_set) == len(fastq_2_set)):
            raise Exception("number of cells is {} but found {} unique fastq_1 and {} unique fastq_2 in inputs yaml".format(
                num_cells, len(fastq_1_set), len(fastq_2_set)))

        if set(lanes) != set(input_lanes):
            raise Exception('lanes in input datasets: {}\nlanes in inputs yaml: {}'.format(
                lanes, input_lanes
            ))

    def _generate_cell_metadata(self, storage_name):
        """ Generates per cell metadata

        Args:
            storage_name: Which tantalus storage to look at
        """
        log.info('Generating cell metadata')
        reference_genome_choices = {
            'grch37': 'HG19',
            'mm10': 'MM10',
        }

        inverted_ref_genome_map = dict([[v,k] for k,v in reference_genome_choices.items()])

        sample_info = generate_inputs.generate_sample_info(
            self.args["library_id"], test_run=self.run_options.get("is_test_run", False))

        if sample_info['index_sequence'].duplicated().any():
            raise Exception('Duplicate index sequences in sample info.')

        if sample_info['cell_id'].duplicated().any():
            raise Exception('Duplicate cell ids in sample info.')

        lanes = self.get_lanes()

        # Sort by index_sequence, lane id, read end
        fastq_filepaths = dict()

        # Lane info
        lane_info = dict()

        tantalus_index_sequences = set()
        colossus_index_sequences = set()

        for dataset_id in self.analysis['input_datasets']:
            dataset = self.get_dataset(dataset_id)

            if len(dataset['sequence_lanes']) != 1:
                raise ValueError('unexpected lane count {} for dataset {}'.format(
                    len(dataset['sequence_lanes']), dataset_id))

            lane_id = tantalus_utils.get_flowcell_lane(dataset['sequence_lanes'][0])

            lane_info[lane_id] = {
                'sequencing_centre': dataset['sequence_lanes'][0]['sequencing_centre'],
                'sequencing_instrument': dataset['sequence_lanes'][0]['sequencing_instrument'],
                'read_type': dataset['sequence_lanes'][0]['read_type'],
            }

            file_instances = tantalus_api.get_dataset_file_instances(
                dataset['id'], 'sequencedataset', storage_name)

            for file_instance in file_instances:
                read_end = file_instance['file_resource']['sequencefileinfo']['read_end']
                index_sequence = file_instance['file_resource']['sequencefileinfo']['index_sequence']
                tantalus_index_sequences.add(index_sequence)
                fastq_filepaths[(index_sequence, lane_id, read_end)] = str(file_instance['filepath'])

        input_info = {}

        for idx, row in sample_info.iterrows():
            index_sequence = row['index_sequence']

            if self.run_options.get("is_test_run", False) and (index_sequence not in tantalus_index_sequences):
                # Skip index sequences that are not found in the Tantalus dataset, since
                # we need to refer to the original library in Colossus for metadata, but
                # we don't want to iterate through all the cells present in that library
                continue

            colossus_index_sequences.add(index_sequence)
            
            lane_fastqs = collections.defaultdict(dict)
            for lane_id, lane in lanes.items():
                lane_fastqs[lane_id]['fastq_1'] = fastq_filepaths[(index_sequence, lane_id, 1)]
                lane_fastqs[lane_id]['fastq_2'] = fastq_filepaths[(index_sequence, lane_id, 2)]
                lane_fastqs[lane_id]['sequencing_center'] = lane_info[lane_id]['sequencing_centre']
                lane_fastqs[lane_id]['sequencing_instrument'] = lane_info[lane_id]['sequencing_instrument']
                lane_fastqs[lane_id]['read_type'] = lane_info[lane_id]['read_type']

            if len(lane_fastqs) == 0:
                raise Exception('No fastqs for cell_id {}, index_sequence {}'.format(
                    row['cell_id'], row['index_sequence']))

            bam_filename = templates.SC_WGS_BAM_TEMPLATE.format(
                library_id=self.args['library_id'],
                ref_genome=inverted_ref_genome_map[self.args['ref_genome']],
                aligner_name=self.args['aligner'],
                number_lanes=len(lanes),
                cell_id=row['cell_id'],
            )

            bam_filepath = str(tantalus_api.get_filepath(storage_name, bam_filename))

            sample_id = row['sample_id']
            if self.run_options.get("is_test_run", False):
               assert 'TEST' in sample_id

            input_info[str(row['cell_id'])] = {
                'fastqs':       dict(lane_fastqs),
                'bam':          bam_filepath,
                'pick_met':     str(row['pick_met']),
                'condition':    str(row['condition']),
                'primer_i5':    str(row['primer_i5']),
                'index_i5':     str(row['index_i5']),
                'primer_i7':    str(row['primer_i7']),
                'index_i7':     str(row['index_i7']),
                'img_col':      int(row['img_col']),
                'column':       int(row['column']),
                'row':          int(row['row']),
                'sample_type':  'null' if (row['sample_type'] == 'X') else str(row['sample_type']),
                'index_sequence': str(row['primer_i7']) + '-' + str(row['primer_i5']),
                'sample_id':    str(sample_id),
            }

        if colossus_index_sequences != tantalus_index_sequences:
            raise Exception("index sequences in Colossus and Tantalus do not match")

        return input_info

    def generate_inputs_yaml(self, inputs_yaml_filename):
        """ Generates a YAML file of input information

        Args:
            inputs_yaml_filename: the directory to which the YAML file should be saved
            storage_name: Which tantalus storage to look at
        """

        input_info = self._generate_cell_metadata(self.storages['working_inputs'])

        with open(inputs_yaml_filename, 'w') as inputs_yaml:
            yaml.dump(input_info, inputs_yaml, default_flow_style=False)

        self.check_inputs_yaml(inputs_yaml_filename)

    def get_lanes(self):
        """
        Get the lanes for each input dataset for the analysis.
        """
        lanes = dict()
        for dataset_id in self.analysis['input_datasets']:
            dataset = self.get_dataset(dataset_id)
            for lane in dataset['sequence_lanes']:
                lane_id = tantalus_utils.get_flowcell_lane(lane)
                lanes[lane_id] = lane
        return lanes

    def create_output_datasets(self, tag_name=None, update=False):
        """
        """
        cell_metadata = self._generate_cell_metadata(self.storages['working_inputs'])
        sequence_lanes = []

        for lane_id, lane in self.get_lanes().items():

            if self.run_options.get("is_test_run", False):
                assert 'TEST' in lane["flowcell_id"]

            sequence_lanes.append(dict(
                flowcell_id=lane["flowcell_id"],
                lane_number=lane["lane_number"],
                sequencing_centre=lane["sequencing_centre"],
                read_type=lane["read_type"],
            ))

        output_file_info = []
        for cell_id, metadata in cell_metadata.items():
            log.info('getting bam metadata for cell {}'.format(cell_id))

            bam_filepath = metadata['bam']

            for filepath in (bam_filepath, bam_filepath + '.bai'):
                file_info = dict(
                    analysis_id=self.analysis['id'],
                    dataset_type='BAM',
                    sample_id=metadata['sample_id'],
                    library_id=self.args['library_id'],
                    library_type='SC_WGS',
                    index_format='D',
                    sequence_lanes=sequence_lanes,
                    ref_genome=self.args['ref_genome'],
                    aligner_name=self.args['aligner'],
                    index_sequence=metadata['index_sequence'],
                    filepath=filepath,
                )
                
                output_file_info.append(file_info)

        log.info('creating sequence dataset models for output bams')

        output_datasets = dlp.create_sequence_dataset_models(
            file_info=output_file_info,
            storage_name=self.storages["working_inputs"],
            tag_name=tag_name,  # TODO: tag?
            tantalus_api=tantalus_api,
            analysis_id=self.get_id(),
            update=update,
        )

        log.info("created sequence datasets {}".format(output_datasets))

        return output_datasets

    def get_results_filenames(self):
        results_prefix = os.path.join(
            self.run_options["job_subdir"],
            "results",
            "results",
            "alignment")

        filenames = [
            os.path.join("plots", "{library_id}_plot_metrics.pdf"),
            "{library_id}_alignment_metrics.h5",
            "info.yaml"
        ]

        return [os.path.join(results_prefix, filename.format(**self.args)) for filename in filenames]

    def run_pipeline(self):
        if self.run_options["skip_pipeline"]:
            return launch_pipeline.run_pipeline2
        else:
            return launch_pipeline.run_pipeline


class HmmcopyAnalysis(AlignHmmcopyMixin, Analysis):
    """
    A class representing an hmmcopy analysis in Tantalus.
    """
    def __init__(self, jira, version, args, run_options, **kwargs):
        super(HmmcopyAnalysis, self).__init__('hmmcopy', jira, version, args, **kwargs)
        self.run_options = run_options

    def _check_lane_exists(self, flowcell_id, lane_number, sequencing_centre):
        try:
            sequence_lane = tantalus_api.get(
                'sequencing_lane',
                flowcell_id=flowcell_id,
                lane_number=lane_number,
                sequencing_centre=sequencing_centre,
            )
        except NotFoundError:
            raise Exception("{}_{} is not a valid lane from the {}".format(
                flowcell_id, lane_number, sequencing_centre))

    @staticmethod
    def search_input_datasets(args):
        library_datasets = list(tantalus_api.list("sequence_dataset",
            library__library_id=args['library_id'],
            dataset_type='BAM',
            aligner__name=args['aligner'],
            reference_genome__name=args['ref_genome']),
        )

        # Set of lanes requiring analysis
        lanes = set()

        # If no lanes were specified, find all lanes
        # for all datasets for the given library
        if not args["gsc_lanes"] and not args["brc_flowcell_ids"]:
            for dataset in library_datasets:
                for sequence_lane in dataset["sequence_lanes"]:
                    lane = "{}_{}".format(
                        sequence_lane["flowcell_id"],
                        sequence_lane["lane_number"],
                    )
                    lanes.add(lane)

        # Find bam flowcell lane ids for the specified
        # brc flowcells and gsc flowcell lanes
        else:
            if args['gsc_lanes'] is not None:
                for lane in args['gsc_lanes']:
                    flowcell_id = (lane.split('_'))[0]
                    lane_number = (lane.split('_'))[1]
                    self._check_lane_exists(flowcell_id, lane_number, "GSC")
                    lanes.add(lane)

            if args['brc_flowcell_ids'] is not None:
                for flowcell_id in args['brc_flowcell_ids']:
                    for lane_number in range(1, 5):
                        self._check_lane_exists(flowcell_id, lane_number, "BRC")
                        lanes.add("{}_{}".format(flowcell_id, lane_number))

        # Generate a list of datasets with the exact set of lanes specified
        input_datasets = list()
        for dataset in library_datasets:
            dataset_lanes = set()
            for lane in dataset["sequence_lanes"]:
                dataset_lanes.add("{}_{}".format(
                    lane["flowcell_id"],
                    lane["lane_number"]))

            if dataset_lanes == lanes:
                input_datasets.append(dataset)

<<<<<<< HEAD
        if not filter_lane_flowcells:
            datasets = tantalus_api.list(
            'sequence_dataset', 
            library__library_id=args['library_id'], 
            aligner__name=args['aligner'],
            reference_genome__name=args['ref_genome'],
            dataset_type='BAM',
            )           
=======
        HmmcopyAnalysis.check_input_datsets(args, input_datasets)
>>>>>>> 17d1f4fc

        input_dataset_ids = [d['id'] for d in input_datasets]

        return input_dataset_ids

<<<<<<< HEAD
        for flowcell_id in filter_lane_flowcells:
            datasets = tantalus_api.list(
                'sequence_dataset', 
                library__library_id=args['library_id'],
                aligner__name=args['aligner'], 
                reference_genome=args['ref_genome'],
                dataset_type='BAM',
                sequence_lane__flowcell_id=flowcell_id
            )   
=======
    @staticmethod
    def check_input_datsets(args, input_datasets):
        '''
        Check if all samples for the library have exactly one input dataset
        '''
        library_samples = set()
        sublibraries = colossus_api.list("sublibraries", library__pool_id=args['library_id'])
>>>>>>> 17d1f4fc

        for sublibrary in sublibraries:
            sample_id = sublibrary["sample_id"]["sample_id"]
            library_samples.add(sample_id)

        for sample_id in library_samples:
            input_dataset_samples = [dataset["sample"]["sample_id"] for dataset in input_datasets]

            if sample_id not in input_dataset_samples:
                raise Exception("No input dataset for library sample {}".format(sample_id))

            log.info("Sample {} has a dataset in the input datasets".format(sample_id))

        log.info("Every sample in the library {} has an input dataset")

        # Check if one dataset per sample
        dataset_samples = collections.defaultdict(list)
        for dataset in input_datasets:
            sample_id = dataset["sample"]["sample_id"]
            dataset_samples[sample_id].append(dataset["id"])

        for sample in dataset_samples:
            if len(dataset_samples[sample]) != 1:
                raise Exception("Sample {} has more than one input dataset".format(sample))
            
            log.info("Sample {} has exactly one input dataset".format(sample))

        log.info("Each sample has only one input dataset")
      
    def get_results_filenames(self):
        results_prefix = os.path.join(
            self.run_options["job_subdir"],
            "results",
            "results",
            "hmmcopy_autoploidy")

        filenames = [
            os.path.join("plots", "bias", "{library_id}_bias.tar.gz"),
            os.path.join("plots", "segments", "{library_id}_segs.tar.gz"),
            os.path.join("plots", "{library_id}_heatmap_by_ec_filtered.pdf"),
            os.path.join("plots", "{library_id}_heatmap_by_ec.pdf"),
            os.path.join("plots", "{library_id}_kernel_density.pdf"),
            os.path.join("plots", "{library_id}_metrics.pdf"),
            "{library_id}_hmmcopy.h5",
            "{library_id}_igv_segments.seg",
            "info.yaml"
        ]

        return [os.path.join(results_prefix, filename.format(**self.args)) for filename in filenames]

    def run_pipeline(self):
        if self.run_options["skip_pipeline"]:
            return launch_pipeline.run_pipeline2
        else:
            return launch_pipeline.run_pipeline


    def generate_inputs_yaml(self, inputs_yaml_filename):

        if os.path.isfile(inputs_yaml_filename):
            log.info("inputs.yaml already exists from align analysis.")
            return

        log.info('Generating cell metadata')
        reference_genome_choices = {
            'grch37': 'HG19',
            'mm10': 'MM10',
        }

        inverted_ref_genome_map = dict([[v,k] for k,v in reference_genome_choices.items()])

        sample_info = generate_inputs.generate_sample_info(
            self.args["library_id"], test_run=self.run_options.get("is_test_run", False))

        if sample_info['index_sequence'].duplicated().any():
            raise Exception('Duplicate index sequences in sample info.')

        if sample_info['cell_id'].duplicated().any():
            raise Exception('Duplicate cell ids in sample info.')

        # Sort by index_sequence, lane id, read end
        fastq_file_instances = dict()

        tantalus_index_sequences = set()
        colossus_index_sequences = set()

        for dataset_id in self.analysis['input_datasets']:
            dataset = self.get_dataset(dataset_id)

            file_instances = tantalus_api.get_dataset_file_instances(
                    dataset['id'], 'sequencedataset', self.storages['working_inputs'])

            for file_instance in file_instances:
                file_instance['sequence_dataset'] = dataset
                lane_id = tantalus_utils.get_flowcell_lane(dataset['sequence_lanes'][0])
                read_end = file_instance['file_resource']['sequencefileinfo']['read_end']
                index_sequence = file_instance['file_resource']['sequencefileinfo']['index_sequence']
                tantalus_index_sequences.add(index_sequence)
                fastq_file_instances[(index_sequence, lane_id, read_end)] = file_instance

        input_info = {}

        for idx, row in sample_info.iterrows():
            index_sequence = row['index_sequence']

            if self.run_options.get("is_test_run", False) and (index_sequence not in tantalus_index_sequences):
                # Skip index sequences that are not found in the Tantalus dataset, since
                # we need to refer to the original library in Colossus for metadata, but
                # we don't want to iterate through all the cells present in that library
                continue

            colossus_index_sequences.add(index_sequence)

            bam_filename = templates.SC_WGS_BAM_TEMPLATE.format(
                library_id=self.args['library_id'],
                ref_genome=inverted_ref_genome_map[self.args['ref_genome']],
                aligner_name=self.args['aligner'],
                number_lanes=len(lanes),
                cell_id=row['cell_id'],
            )

            bam_filepath = str(tantalus_api.get_filepath(self.storages['working_inputs'], bam_filename))

            sample_id = row['sample_id']
            if self.run_options.get("is_test_run", False):
               assert 'TEST' in sample_id

            input_info[str(row['cell_id'])] = {
                'bam':          bam_filepath,
                'pick_met':     str(row['pick_met']),
                'condition':    str(row['condition']),
                'primer_i5':    str(row['primer_i5']),
                'index_i5':     str(row['index_i5']),
                'primer_i7':    str(row['primer_i7']),
                'index_i7':     str(row['index_i7']),
                'img_col':      int(row['img_col']),
                'column':       int(row['column']),
                'row':          int(row['row']),
                'sample_type':  'null' if (row['sample_type'] == 'X') else str(row['sample_type']),
                'index_sequence': str(row['primer_i7']) + '-' + str(row['primer_i5']),
                'sample_id':    str(sample_id),
            }

        if colossus_index_sequences != tantalus_index_sequences:
            raise Exception("index sequences in Colossus and Tantalus do not match")

        with open(inputs_yaml_filename, 'w') as inputs_yaml:
            yaml.dump(input_info, inputs_yaml, default_flow_style=False)

    def create_output_datasets(self, tag_name=None, update=False):
        log.info("No outputs need to be created for hmmcopy analysis.")
        pass


class PseudoBulkAnalysis(Analysis):
    """
    A class representing an pseudobulk analysis in Tantalus.
    """
    def __init__(self, jira, version, args, run_options, **kwargs):
        super(PseudoBulkAnalysis, self).__init__('pseudobulk', jira, version, args, **kwargs)
        self.run_options = run_options

    def generate_unique_name(self, jira, version, args, input_datasets, input_results):
        return '{}_{}'.format(jira, self.analysis_type)

    @staticmethod
    def search_input_datasets(args):
        """
        Query Tantalus for bams that match the associated
        pseudobulk analysis.
        """

        tag_name = args['inputs_tag_name']

        datasets = tantalus_api.list(
            'sequence_dataset',
            tags__name=tag_name)

        dataset_ids = [dataset['id'] for dataset in datasets]

        if len(dataset_ids) == 0:
            raise Exception('no datasets found with tag {}'.format(tag_name))

        return dataset_ids

    def generate_inputs_yaml(self, inputs_yaml_filename):
        """ Generates a YAML file of input information

        Args:
            inputs_yaml_filename: the directory to which the YAML file should be saved
            storage_name: Which tantalus storage to look at
        """
        storage_name = self.storages['working_inputs']

        make_dirs(os.path.dirname(inputs_yaml_filename))

        input_info = {}

        assert len(self.analysis['input_datasets']) > 0

        # Type of dataset for normal
        normal_library_type = None

        for dataset_id in self.analysis['input_datasets']:
            dataset = self.get_dataset(dataset_id)

            library_id = dataset['library']['library_id']
            sample_id = dataset['sample']['sample_id']
            library_type = dataset['library']['library_type']

            # WORKAROUND: the single cell pipeline doesnt take
            # both sample and library specific cell info so use a
            # a concatenation of sample and library in the
            # inputs yaml
            sample_library_id = sample_id + '_' + library_id

            is_normal = (
                sample_id == self.args['matched_normal_sample'] and
                library_id == self.args['matched_normal_library'])

            dataset_class = ('tumour', 'normal')[is_normal]

            if dataset_class == 'normal':
                assert normal_library_type is None
                normal_library_type = library_type

            if dataset_class not in input_info:
                input_info[dataset_class] = {}

            if sample_library_id not in input_info[dataset_class]:
                input_info[dataset_class][sample_library_id] = {}

            file_instances = tantalus_api.get_dataset_file_instances(
                dataset_id, 'sequencedataset', storage_name,
                filters={'filename__endswith': '.bam'})

            if library_type == 'WGS':
                if not is_normal:
                    raise ValueError('WGS only supported for normal')

                file_instances = list(file_instances)
                if len(file_instances) != 1:
                    raise ValueError('expected 1 file got {}'.format(len(file_instances)))

                file_instance = file_instances[0]
                filepath = str(file_instance['filepath'])
                input_info[dataset_class][sample_library_id] = {'bam': filepath}

            elif library_type == 'SC_WGS':
                sample_info = generate_inputs.generate_sample_info(
                    library_id, test_run=self.run_options.get("is_test_run", False))

                cell_ids = sample_info.set_index('index_sequence')['cell_id'].to_dict()

                for file_instance in file_instances:
                    index_sequence = str(file_instance['file_resource']['sequencefileinfo']['index_sequence'])
                    cell_id = str(cell_ids[index_sequence])
                    filepath = str(file_instance['filepath'])

                    if cell_id not in input_info[dataset_class][sample_library_id]:
                        input_info[dataset_class][sample_library_id][cell_id] = {}

                    input_info[dataset_class][sample_library_id][cell_id] = {'bam': filepath}
            
            else:
                raise ValueError('unknown library type {}'.format(library_type))

        if 'normal' not in input_info or len(input_info['normal']) == 0:
            raise ValueError('unable to find normal {}, {}'.format(
                self.args['matched_normal_sample'], self.args['matched_normal_library']))

        if 'tumour' not in input_info or len(input_info['tumour']) == 0:
            raise ValueError('no tumour cells found')

        # Fix up input key names dependent on library type
        if normal_library_type == 'SC_WGS':
            normal_sample_ids = list(input_info['normal'].keys())
            assert len(normal_sample_ids) == 1
            normal_info = input_info.pop('normal')
            input_info['normal_cells'] = normal_info[normal_sample_ids[0]]
        elif normal_library_type == 'WGS':
            input_info['normal_wgs'] = input_info.pop('normal')
        else:
            raise Exception('normal library type {}'.format(normal_library_type))

        input_info['tumour_cells'] = input_info.pop('tumour')

        with open(inputs_yaml_filename, 'w') as inputs_yaml:
            yaml.safe_dump(input_info, inputs_yaml, default_flow_style=False)

    def get_results_filenames(self):
        """ Get list of results produced by pseudobulk pipeline.
        """
        results_prefix = os.path.join(
            self.run_options["job_subdir"],
            "results")

        filenames = []

        filenames.append('haplotypes.tsv')

        for dataset_id in self.analysis['input_datasets']:
            dataset = self.get_dataset(dataset_id)

            library_id = dataset['library']['library_id']
            sample_id = dataset['sample']['sample_id']

            if sample_id == self.args['matched_normal_sample'] and library_id == self.args['matched_normal_library']:
                continue

            filenames.append('{}_{}_allele_counts.csv'.format(sample_id, library_id))
            filenames.append('{}_{}_snv_annotations.h5'.format(sample_id, library_id))
            filenames.append('{}_{}_snv_counts.h5'.format(sample_id, library_id))
            filenames.append('{}_{}_destruct.h5'.format(sample_id, library_id))

            for snv_caller in ('museq', 'strelka_snv', 'strelka_indel'):
                filenames.append('{}_{}_{}.vcf.gz'.format(sample_id, library_id, snv_caller))
                filenames.append('{}_{}_{}.vcf.gz.csi'.format(sample_id, library_id, snv_caller))
                filenames.append('{}_{}_{}.vcf.gz.tbi'.format(sample_id, library_id, snv_caller))

        return [os.path.join(results_prefix, filename.format(**self.args)) for filename in filenames]

    def run_pipeline(self, results_dir, pipeline_dir, scpipeline_dir, tmp_dir, inputs_yaml, config):
        dirs = [
            pipeline_dir, 
            config['docker_path'],
            config['docker_sock_path'],
        ]

        # Pass all server storages to docker
        for storage_name in self.storages.values():
            storage = tantalus_api.get('storage', name=storage_name)
            if storage['storage_type'] == 'server':
                dirs.append(storage['storage_directory'])

        run_cmd = [
            'single_cell',
            'multi_sample_pseudo_bulk',
            '--input_yaml', inputs_yaml,
            '--out_dir', results_dir,
            '--tmpdir', tmp_dir,
            '--maxjobs', '1000',
            '--nocleanup',
            '--sentinal_only',
            '--loglevel', 'DEBUG',
            '--pipelinedir', scpipeline_dir,
            '--context_config', config['context_config_file'],
        ]

        if self.run_options['local_run']:
            run_cmd += ["--submit", "local"]

        else:
            run_cmd += [
                '--submit', 'azurebatch',
                '--storage', 'azureblob',
            ]

        # Append docker command to the beginning
        docker_cmd = [
            'docker', 'run', '-w', '$PWD',
            '-v', '$PWD:$PWD',
            '-v', '/var/run/docker.sock:/var/run/docker.sock',
            '-v', '/usr/bin/docker:/usr/bin/docker',
            '--rm',
            '--env-file', config['docker_env_file'],
        ]

        for d in dirs:
            docker_cmd.extend([
                '-v', '{d}:{d}'.format(d=d),
            ])

        docker_cmd.append(
            'shahlab.azurecr.io/scp/single_cell_pipeline:{}'.format(self.version)
        )

        run_cmd = docker_cmd + run_cmd

        if self.run_options['sc_config'] is not None:
            run_cmd += ['--config_file', self.run_options['sc_config']]
        if self.run_options['interactive']:
            run_cmd += ['--interactive']

        run_cmd += ['--call_variants', '--call_haps']

        run_cmd += ['--config_override', '\'{"bigdisk":true}\'']

        run_cmd_string = r' '.join(run_cmd)
        log.debug(run_cmd_string)
        subprocess.check_call(run_cmd_string, shell=True)


class Results:
    """
    A class representing a Results model in Tantalus.
    """
    def __init__(
            self,
            tantalus_analysis,
            storage_name,
            update=False,
        ):
        """
        Create a Results object in Tantalus.
        """

        self.tantalus_analysis = tantalus_analysis
        self.storage_name = storage_name
        self.name = '{}_{}'.format(self.tantalus_analysis.jira, self.tantalus_analysis.analysis_type)
        self.analysis = self.tantalus_analysis.get_id()
        self.analysis_type = self.tantalus_analysis.analysis_type
        self.samples = self.tantalus_analysis.get_input_samples()
        self.libraries = self.tantalus_analysis.get_input_libraries()
        self.pipeline_version = self.tantalus_analysis.version
        self.last_updated = datetime.datetime.now().isoformat()

        self.results = self.get_or_create_results(update=update)

    def get_or_create_results(self, update=False):
        log.info('Searching for existing results {}'.format(self.name))

        try:
            results = tantalus_api.get(
                'results',
                name=self.name,
                results_type=self.analysis_type,
                analysis=self.analysis,
            )
        except NotFoundError:
            results = None

        self.file_resources = self.get_file_resources(update=update)

        if results is not None:

            updated = False

            log.info('Found existing results {}'.format(self.name))

            if set(results['file_resources']) != set(self.file_resources):
                if update:
                    tantalus_api.update('results', id=results['id'], file_resources=self.file_resources)
                    updated=True
                    log.info('File resources for analysis {} have changed, previously {}, now {}'.format(
                        self.name, results['file_resources'], self.file_resources))
                else:
                    log.warning('File resources for analysis {} have changed, previously {}, now {}'.format(
                        self.name, results['file_resources'], self.file_resources))

            if updated:
                results = tantalus_api.get(
                    'results', 
                    name=self.name, 
                    results_type=self.analysis_type, 
                    analysis=self.analysis,
                )
        else:
            log.info('Creating results {}'.format(self.name))

            data = {
                'name':             self.name,
                'results_type':     self.analysis_type,
                'results_version':  self.pipeline_version,
                'analysis':         self.analysis,
                'file_resources':   self.file_resources,
                'samples':          self.samples,
                'libraries':        self.libraries,
            }

            # TODO: created timestamp for results
            results = tantalus_api.create('results', **data)

        return results

    def update_results(self, field):
        field_value = vars(self)[field]
        if self.results[field] != field_value:
            tantalus_api.update('results', id=self.get_id(), **{field: field_value})


    def get_file_resources(self, update=False):
        """
        Create file resources for each results file and return their ids.
        """
        file_resource_ids = set()

        storage_client = tantalus_api.get_storage_client(self.storage_name)
        results_filenames = self.tantalus_analysis.get_results_filenames()

        for result_filename in results_filenames:  # Exclude metrics files
            result_filepath = os.path.join(storage_client.prefix, result_filename)
            file_resource, file_instance = tantalus_api.add_file(
                storage_name=self.storage_name,
                filepath=result_filepath,
                update=update,
            )

            file_resource_ids.add(file_resource["id"])
            
        return list(file_resource_ids)

    def get_id(self):
        return self.results['id']<|MERGE_RESOLUTION|>--- conflicted
+++ resolved
@@ -781,34 +781,12 @@
             if dataset_lanes == lanes:
                 input_datasets.append(dataset)
 
-<<<<<<< HEAD
-        if not filter_lane_flowcells:
-            datasets = tantalus_api.list(
-            'sequence_dataset', 
-            library__library_id=args['library_id'], 
-            aligner__name=args['aligner'],
-            reference_genome__name=args['ref_genome'],
-            dataset_type='BAM',
-            )           
-=======
         HmmcopyAnalysis.check_input_datsets(args, input_datasets)
->>>>>>> 17d1f4fc
 
         input_dataset_ids = [d['id'] for d in input_datasets]
 
         return input_dataset_ids
 
-<<<<<<< HEAD
-        for flowcell_id in filter_lane_flowcells:
-            datasets = tantalus_api.list(
-                'sequence_dataset', 
-                library__library_id=args['library_id'],
-                aligner__name=args['aligner'], 
-                reference_genome=args['ref_genome'],
-                dataset_type='BAM',
-                sequence_lane__flowcell_id=flowcell_id
-            )   
-=======
     @staticmethod
     def check_input_datsets(args, input_datasets):
         '''
@@ -816,7 +794,6 @@
         '''
         library_samples = set()
         sublibraries = colossus_api.list("sublibraries", library__pool_id=args['library_id'])
->>>>>>> 17d1f4fc
 
         for sublibrary in sublibraries:
             sample_id = sublibrary["sample_id"]["sample_id"]
