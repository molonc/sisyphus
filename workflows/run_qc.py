#!/usr/bin/env python
import os
import click
import logging
import traceback
import subprocess
from datetime import datetime, timedelta
from dateutil import parser

from dbclients.colossus import ColossusApi
from dbclients.tantalus import TantalusApi
from dbclients.slack import SlackClient

from workflows.analysis.dlp import (
    alignment,
    hmmcopy,
    annotation,
)

from workflows import run_pseudobulk

from workflows.utils import saltant_utils, file_utils, tantalus_utils, colossus_utils
from workflows.utils.jira_utils import update_jira_dlp, add_attachment, comment_jira, update_jira_alhena

from common_utils.utils import get_last_n_days

from constants.workflows_constants import ALHENA_VALID_PROJECTS

log = logging.getLogger('sisyphus')
log.setLevel(logging.DEBUG)
stream_handler = logging.StreamHandler()
formatter = logging.Formatter('%(asctime)s - %(name)s - %(levelname)s - %(message)s')

def attach_qc_report(
    tantalus_api,
    colossus_api,
    jira,
    library_id,
    storage_name
    ):
    storage_client = tantalus_api.get_storage_client(storage_name)
    results_dataset = tantalus_api.get(
        "resultsdataset",
        name="{}_annotation_{}".format(
            jira,
            library_id,
        ),
    )
    qc_filename = "{}_QC_report.html".format(library_id)
    jira_qc_filename = "{}_{}_QC_report.html".format(library_id, jira)
    qc_report = list(
        tantalus_api.get_dataset_file_resources(
            results_dataset["id"],
            "resultsdataset",
            {"filename__endswith": qc_filename},
        ))
    blobname = qc_report[0]["filename"]
    local_dir = os.path.join("qc_reports", jira)
    local_path = os.path.join(local_dir, jira_qc_filename)
    if not os.path.exists(local_dir):
        os.makedirs(local_dir)
    blob_client = storage_client.blob_service.get_blob_client('results', blobname)
    with open(local_path, "wb") as my_blob:
        download_stream = blob_client.download_blob()
        my_blob.write(download_stream.readall())
    analysis = colossus_api.get("analysis_information", analysis_jira_ticket=jira)
    library_ticket = analysis["library"]["jira_ticket"]
    log.info("Adding report to parent ticket of {}".format(jira))
    add_attachment(library_ticket, local_path, jira_qc_filename)


def load_data_to_montage(jira):
    """
    SSH into loader machine and triggers import into montage
    
    Arguments:
        jira {str} -- jira id
    
    Raises:
        Exception: Ticket failed to load
    """
    log.info(f"Loading {jira} into Montage")
    try:
        # TODO: add directory in config
        subprocess.call([
            'ssh',
            '-t',
            'loader_montage',
            f"bash /home/uu/montageloader2_flora/load_ticket.sh {jira}",
        ])
    except Exception as e:
        raise Exception(f"failed to load ticket: {e}")

    log.info(f"Successfully loaded {jira} into Montage")

def generate_alhena_loader_projects_cli_args(projects):
    """
    Generate command line arguments to be passed to alhena loader script

    Args:
        projects: list of dict {'id': project_id, 'name': project_name}

    Returb:
        project_args: project arguments to be passed to alhena loader script
    """
    project_args_list = []

    for project in projects:
        project_name = project['name']

        if(project_name in ALHENA_VALID_PROJECTS):
            project_args_list.append(f'--project {ALHENA_VALID_PROJECTS[project_name]}')

    project_args = ' '.join(project_args_list)

    return project_args if project_args else ''

def generate_loader_command(jira, project_args, es_host="10.1.0.8"):
    """
    Generate loader script command and arguments

    Arguments:
        jira {str} -- jira id
        args {str} -- project args to be fed into the loader script
        es_host {str} -- elasticsearch VM host IP address
    """
    # handle invalid project args
    if(project_args):
        command = f'bash /home/spectrum/alhena-loader/load_ticket.sh {jira} {es_host} "{project_args}"'
    else:
        command = f'bash /home/spectrum/alhena-loader/load_ticket.sh {jira} {es_host}'

    return command

def load_data_to_alhena(jira, es_host="10.1.0.8"):
    """
    SSH into loader machine and triggers import into Alhena
    
    Arguments:
        jira {str} -- jira id
        es_host {str} -- elasticsearch VM host IP address
    
    Raises:
        Exception: Ticket failed to load
    """
    log.info(f"Loading {jira} into Alhena")

    projects = colossus_utils.get_projects_from_jira_id(jira)

    projects_cli_args = generate_alhena_loader_projects_cli_args(projects)
    loader_command = generate_loader_command(jira, projects_cli_args, es_host)

    try:
        # TODO: add directory in config
        subprocess.call([
            'ssh',
            '-t',
            'loader',
            loader_command,
        ])
    except Exception as e:
        raise Exception(f"failed to load ticket: {e}")

    log.info(f"Successfully loaded {jira} into Alhena")

def run_viz(
    tantalus_api,
    colossus_api,
    storage_name,
    ):
    """
    Update jira ticket, add QC report, and load data on Montage
    """
    # get completed analyses that need montage loading
    analyses = colossus_api.list(
        "analysis_information",
        montage_status="Pending",
        analysis_run__run_status="complete",
    )

    failed = []
    for analysis in analyses:
        # get library id
        library_id = analysis["library"]["pool_id"]

        # skip analyses older than this year
        # parse off ending time range
        last_updated_date = parser.parse(analysis["analysis_run"]["last_updated"][:-6])
        if last_updated_date < get_last_n_days(90):
            continue

        jira_ticket = analysis["analysis_jira_ticket"]

        # close jira ticket and update ticket description
        try:
            update_jira_dlp(jira_ticket, analysis["aligner"])
        except Exception as e:
            traceback_str = "".join(traceback.format_exception(etype=None, value=e, tb=e.__traceback__))
            message = f"Updating JIRA failed for {library_id}, {jira_ticket}.\n {str(traceback_str)}"
            log.error(message)
            failed.append(f"{library_id}, {jira_ticket}")
            continue

        # upload qc report to jira ticket
        # upload qc report to jira ticket
        try:
            attach_qc_report(
                tantalus_api,
                colossus_api,
                jira_ticket,
                library_id,
                storage_name
            )
        except Exception as e:
            traceback_str = "".join(traceback.format_exception(etype=None, value=e, tb=e.__traceback__))
            message = f"Attaching QC report failed for {library_id}, {jira_ticket}.\n {str(traceback_str)}"
            log.error(message)
            failed.append(f"{library_id}, {jira_ticket}")
            continue
        
        try:
            # load analysis into montage
            load_data_to_montage(jira_ticket)
        except Exception as e:
            traceback_str = "".join(traceback.format_exception(etype=None, value=e, tb=e.__traceback__))
            message = f"Montage loading failed for {library_id}, {jira_ticket}.\n {str(traceback_str)}"
            log.error(message)
            failed.append(f"{library_id}, {jira_ticket}")
            continue

    # propagate error after the loop
    if(failed):
        base = f"An error occurred while uploading to Montage in run_qc.py.\n"
        message = base + '\n'.join(failed)

        raise ValueError(message)

def run_viz_alhena(
    tantalus_api,
    colossus_api,
    storage_name,
    ):
    """
    Update jira ticket, add QC report, and load data on Montage
    """
    # get completed analyses that need montage loading
    analyses = colossus_api.list(
        "analysis_information",
        montage_status="Pending",
        analysis_run__run_status="complete",
    )
<<<<<<< HEAD
    analyses = colossus_api.list("analysis_information", library__pool_id='A118340A')
    failed = []
=======
    #analyses = colossus_api.list("analysis_information", library__pool_id='A118340A')

>>>>>>> 253dd73d
    for analysis in analyses:
        # get library id
        library_id = analysis["library"]["pool_id"]

        # skip analyses older than this year
        # parse off ending time range
        last_updated_date = parser.parse(analysis["analysis_run"]["last_updated"][:-6])
        if last_updated_date < get_last_n_days(90):
            continue

        jira_ticket = analysis["analysis_jira_ticket"]

        # upload qc report to jira ticket
        try:
            attach_qc_report(
                tantalus_api,
                colossus_api,
                jira_ticket,
                library_id,
                storage_name
            )
        except Exception as e:
            traceback_str = "".join(traceback.format_exception(etype=None, value=e, tb=e.__traceback__))
            message = f"Attaching QC report failed for {library_id}, {jira_ticket}.\n {str(traceback_str)}"
            log.error(message)
            failed.append(f"{library_id}, {jira_ticket}")
            continue

        try:
            # load analysis into alhena
            load_data_to_alhena(jira_ticket)
        except Exception as e:
            traceback_str = "".join(traceback.format_exception(etype=None, value=e, tb=e.__traceback__))
            message = f"Alhena loading failed for {library_id}, {jira_ticket}.\n {str(traceback_str)}"
            log.error(message)
            failed.append(f"{library_id}, {jira_ticket}")
            continue

        # close jira ticket and update ticket description
        try:
            update_jira_dlp(jira_ticket, analysis["aligner"])
            update_jira_alhena(jira_ticket)
        except Exception as e:
            traceback_str = "".join(traceback.format_exception(etype=None, value=e, tb=e.__traceback__))
            message = f"Updating JIRA failed for {library_id}, {jira_ticket}.\n {str(traceback_str)}"
            log.error(message)
            failed.append(f"{library_id}, {jira_ticket}")
            continue

    # propagate error after the loop
    if(failed):
        base = f"An error occurred while uploading to Alhena in run_qc.py.\n"
        message = base + '\n'.join(failed)

        raise ValueError(message)

def run_align(
    tantalus_api,
    jira,
    args,
    config
    ):
    """
    Run align if not ran yet
    
    Arguments:
        jira {str} -- jira id
        args {dict} -- analysis arguments 
            library_id 
            aligner
            ref_genome

    Returns:
        Boolean -- Analysis complete
    """
    # get analysis
    try:
        analysis = tantalus_api.get(
            "analysis",
            jira_ticket=jira,
            analysis_type="align",
        )
    except:
        analysis = None

    if not analysis:
        # create breakpoint calling analysis
        analysis = alignment.AlignmentAnalysis.create_from_args(
            tantalus_api,
            jira,
            config["scp_version"],
            {
                **args,
                "gsc_lanes": None,
                "brc_flowcell_ids": None,
            },
        )
        analysis = analysis.analysis
        log.info(f"created align analysis {analysis['id']} under ticket {jira}")

    # check status
    if analysis['status'] in ('complete', 'running'):
        log.info("align has status {} for library {}".format(
            analysis['status'],
            args['library_id'],
        ))
        return analysis['status'] == 'complete'

    log.info(f"running align analysis {analysis['id']}")
    saltant_utils.run_analysis(
        analysis['id'],
        'align',
        jira,
        config["scp_version"],
        args['library_id'],
        args['aligner'],
        config,
    )

    return False


def run_hmmcopy(
    tantalus_api,
    jira,
    args,
    config,
    ):
    """
    Run hmmcopy if not ran yet
    
    Arguments:
        jira {str} -- jira id
        args {dict} -- analysis arguments 
            library_id 
            aligner
            ref_genome

    Returns:
        Boolean -- Analysis complete
    """

    # get analysis
    try:
        analysis = tantalus_api.get(
            "analysis",
            jira_ticket=jira,
            analysis_type="hmmcopy",
        )
    except:
        analysis = None

    if not analysis:
        # create breakpoint calling analysis
        analysis = hmmcopy.HMMCopyAnalysis.create_from_args(
            tantalus_api,
            jira,
            config["scp_version"],
            args,
        )
        analysis = analysis.analysis
        log.info(f"created hmmcopy analysis {analysis['id']} under ticket {jira}")

    # check status
    if analysis['status'] in ('complete', 'running'):
        log.info("hmmcopy has status {} for library {}".format(
            analysis['status'],
            args['library_id'],
        ))
        return analysis['status'] == 'complete'

    log.info(f"running hmmcopy analysis {analysis['id']}")
    saltant_utils.run_analysis(
        analysis['id'],
        'hmmcopy',
        jira,
        config["scp_version"],
        args['library_id'],
        args['aligner'],
        config,
    )

    return False


def run_annotation(
    tantalus_api,
    jira,
    args,
    config,
    ):
    """
    Run annotation if not ran yet
    
    Arguments:
        jira {str} -- jira id
        args {dict} -- analysis arguments 
            library_id 
            aligner
            ref_genome

    Returns:
        Boolean -- Analysis complete
    """

    # get analysis
    try:
        analysis = tantalus_api.get(
            "analysis",
            jira_ticket=jira,
            analysis_type="annotation",
        )
    except:
        analysis = None

    if not analysis:
        # create breakpoint calling analysis
        analysis = annotation.AnnotationAnalysis.create_from_args(
            tantalus_api,
            jira,
            config["scp_version"],
            args,
        )
        analysis = analysis.analysis
        log.info(f"created annotation analysis {analysis['id']} under ticket {jira}")

    # check status
    if analysis['status'] in ('complete', 'running'):
        log.info("annotation has status {} for library {}".format(
            analysis['status'],
            args['library_id'],
        ))
        return analysis['status'] == 'complete'

    log.info(f"running annotation analysis {analysis['id']}")
    saltant_utils.run_analysis(
        analysis['id'],
        'annotation',
        jira,
        config["scp_version"],
        args['library_id'],
        args['aligner'],
        config,
    )

    return False


def run_qc(
    aligner,
    tantalus_api,
    colossus_api,
    slack_client,
    config,
    ):
    """
    Gets all qc (align, hmmcopy, annotation) analyses set to ready 
    and checks if requirements have been satisfied before triggering
    run on saltant.

    Arguments:
        aligner {str} -- name of aligner 
    """

    # get colossus analysis information objects with status not complete
    analyses = colossus_api.list(
        "analysis_information",
        analysis_run__run_status_ne="complete",
        aligner=aligner if aligner else config["default_aligner"],
    )

    failed = []
    for analysis in analyses:
        # get library id
        library_id = analysis["library"]["pool_id"]

        # skip analyses older than this year
        # parse off ending time range
        last_updated_date = parser.parse(analysis["analysis_run"]["last_updated"][:-6])
        if last_updated_date < get_last_n_days(90):
            continue

        # get jira ticket
        jira = analysis["analysis_jira_ticket"]

        # init args for analysis
        args = {
            'library_id': library_id,
            'aligner': "BWA_MEM" if analysis['aligner'] == "M" else "BWA_ALN",
            'ref_genome': colossus_utils.get_ref_genome(analysis["library"]),
        }

        log.info(f"checking ticket {jira} library {library_id}")

        # track qc analyses
        statuses = {
            "align": False,
            "hmmcopy": False,
            "annotation": False,
        }
        try:
            statuses["align"] = run_align(tantalus_api, jira, args, config)
        except Exception as e:
            traceback_str = "".join(traceback.format_exception(etype=None, value=e, tb=e.__traceback__))
            message = f"Alignment failed for {library_id}, {jira}.\n {str(traceback_str)}"
            log.error(message)
            failed.append(f"{library_id}, {jira}")
            continue

        # check align is complete
        if statuses["align"]:
            # run hmmcopy
            try:
                statuses["hmmcopy"] = run_hmmcopy(tantalus_api, jira, args, config)
            except Exception as e:
                traceback_str = "".join(traceback.format_exception(etype=None, value=e, tb=e.__traceback__))
                message = f"HMMcopy failed for {library_id}, {jira}.\n {str(traceback_str)}"
                log.error(message)
                failed.append(f"{library_id}, {jira}")
                continue

        # check hmmcopy complete
        if statuses["hmmcopy"]:
            # run annotation
            try:
                statuses["annotation"] = run_annotation(tantalus_api, jira, args, config)
            except Exception as e:
                traceback_str = "".join(traceback.format_exception(etype=None, value=e, tb=e.__traceback__))
                message = f"Annotation failed for {library_id}, {jira}.\n {str(traceback_str)}"
                log.error(message)
                failed.append(f"{library_id}, {jira}")
                continue

        # check annotation complete
        if statuses["annotation"]:
            # update status on colossus
            try:
                analysis_run_id = analysis["analysis_run"]["id"]
                analysis_run = colossus_api.get(
                    "analysis_run",
                    id=analysis_run_id,
                )
                colossus_api.update(
                    "analysis_run",
                    id=analysis_run_id,
                    run_status="complete",
                )
            except Exception as e:
                traceback_str = "".join(traceback.format_exception(etype=None, value=e, tb=e.__traceback__))
                message = f"Updating colossus failed for {library_id}, {jira}.\n {str(traceback_str)}"
                log.error(message)
                failed.append(f"{library_id}, {jira}")
                continue

    # propagate error after the loop
    if(failed):
        base = f"An error occurred while running Analysis in run_qc.py.\n"
        message = base + '\n'.join(failed)

        raise ValueError(message)    

#    # get annotation analysis completed in last week
#    analyses = tantalus_api.list(
#        "analysis",
#        status="complete",
#        analysis_type__name="annotation",
#        last_updated__gte=str(datetime.now() - timedelta(days=21)),
#    )
#
#    for analysis in analyses:
#        try:
#            # run pseudobulk
#            run_pseudobulk.run(
#                analysis["jira_ticket"],
#                analysis["args"]["library_id"],
#            )
#        except Exception as e:
#            traceback.print_exc()
#            log.error(f"Failed to run pseudobulk for {analysis['args']['library_id']}: {e}")


@click.command()
@click.option("--aligner", type=click.Choice(['A', 'M']))
def main(aligner):
    tantalus_api = TantalusApi()
    colossus_api = ColossusApi()
    slack_client = SlackClient()

    # load config file
    config = file_utils.load_json(
        os.path.join(
            os.path.dirname(os.path.realpath(__file__)),
            'config',
            'normal_config.json',
        ))
    storage_name = config['storages']['remote_results']
    # run qcs
    try:
        run_qc(
            aligner,
            tantalus_api,
            colossus_api,
            slack_client,
            config,
        )

        # update ticket and load to montage
        run_viz_alhena(
            tantalus_api,
            colossus_api,
            storage_name,
        )

        run_viz(
            tantalus_api,
            colossus_api,
            storage_name,
        )
    except Exception as e:
        slack_client.post(f"{e}")


if __name__ == "__main__":
    main()<|MERGE_RESOLUTION|>--- conflicted
+++ resolved
@@ -249,13 +249,8 @@
         montage_status="Pending",
         analysis_run__run_status="complete",
     )
-<<<<<<< HEAD
-    analyses = colossus_api.list("analysis_information", library__pool_id='A118340A')
+    #analyses = colossus_api.list("analysis_information", library__pool_id='A118340A')
     failed = []
-=======
-    #analyses = colossus_api.list("analysis_information", library__pool_id='A118340A')
-
->>>>>>> 253dd73d
     for analysis in analyses:
         # get library id
         library_id = analysis["library"]["pool_id"]
